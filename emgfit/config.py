################################################################################
##### Configuration file for emgfit package
##### Author: Stefan Paul

# Load packages
import scipy.constants as con
import matplotlib.pyplot as plt
<<<<<<< HEAD
import pandas as pd

##### Define fundamental constants
global m_e, u, u_to_keV
# Electron mass [u]
m_e = con.physical_constants["electron mass in u"][0]  # or 548.5799.0907e-06 (from AME2016, Huang2017)
=======

##### Set image resolution
#from IPython.display import set_matplotlib_formats
#set_matplotlib_formats('retina')
# For even higher res, use the following instead:
plt.rcParams['figure.dpi'] = 500

##### Define fundamental constants
global m_e, u, u_to_keV
m_e = con.physical_constants["electron mass in u"][0]  # or 548.5799.0907e-06 # electron mass [u] (from AME2016, Huang2017)
m_p = con.physical_constants["proton mass in u"][0]
m_n = con.physical_constants["neutron mass in u"][0]
>>>>>>> 3ec70205
u = con.u
# Conversion factor from u to keV:
u_to_keV = con.physical_constants["atomic mass constant energy equivalent in MeV"][0]*1000

##### Define constants for fit routines
# Constant of proportionality for calculating statistical mass error of
# HyperEMG-fits:  stat_error = A_stat_emg * FWHM / sqrt(peak_area[counts])
A_stat_emg_default = 0.52

##### Plot appearance
plt.rcParams.update({'errorbar.capsize': 2})
plt.rcParams.update({"font.size": 15})

##### Appearance of DataFrames
pd.set_option('precision',2) # global displayed float precision
u_digits = 6 # displayed precision of mass values in atomic mass units u

################################################################################<|MERGE_RESOLUTION|>--- conflicted
+++ resolved
@@ -5,14 +5,7 @@
 # Load packages
 import scipy.constants as con
 import matplotlib.pyplot as plt
-<<<<<<< HEAD
 import pandas as pd
-
-##### Define fundamental constants
-global m_e, u, u_to_keV
-# Electron mass [u]
-m_e = con.physical_constants["electron mass in u"][0]  # or 548.5799.0907e-06 (from AME2016, Huang2017)
-=======
 
 ##### Set image resolution
 #from IPython.display import set_matplotlib_formats
@@ -25,7 +18,6 @@
 m_e = con.physical_constants["electron mass in u"][0]  # or 548.5799.0907e-06 # electron mass [u] (from AME2016, Huang2017)
 m_p = con.physical_constants["proton mass in u"][0]
 m_n = con.physical_constants["neutron mass in u"][0]
->>>>>>> 3ec70205
 u = con.u
 # Conversion factor from u to keV:
 u_to_keV = con.physical_constants["atomic mass constant energy equivalent in MeV"][0]*1000
