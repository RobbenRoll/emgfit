--- conflicted
+++ resolved
@@ -4,14 +4,10 @@
 
 # Load packages
 import scipy.constants as con
-<<<<<<< HEAD
-import matplotlib as mpl
-=======
 import matplotlib.pyplot as plt
->>>>>>> a0a6a941
 
 ##### Set image resolution
-mpl.rcParams['figure.dpi'] = 500
+plt.rcParams['figure.dpi'] = 500
 
 ##### Define fundamental constants
 global m_e, u, u_to_keV
