################################################################################
##### Python module for peak fitting in TOF mass spectra
##### Author: Stefan Paul

##### Import packages
import numpy as np
import matplotlib.pyplot as plt
import pandas as pd
import scipy.signal as sig
import scipy.special as spl
import time
import copy
from IPython.display import display
from .config import *
from .ame_funcs import get_AME_values
import emgfit.emg_funcs as emg_funcs
import emgfit.fit_models as fit_models
import lmfit as fit
import os
import warnings

# ignore irrelevant warnings by message
<<<<<<< HEAD
warnings.filterwarnings("ignore", message="divide by zero encountered in log")
warnings.filterwarnings("ignore", message="invalid value encountered in multiply")
warnings.filterwarnings("ignore", message="invalid value encountered in sqrt")
warnings.filterwarnings("ignore", message="overflow encountered in multiply")
warnings.filterwarnings("ignore", message="overflow encountered in exp")
fwarnings.filterwarnings("ignore", category=RuntimeWarning)
=======
#warnings.filterwarnings("ignore", message="divide by zero encountered in log")
#warnings.filterwarnings("ignore", message="invalid value encountered in multiply")
#warnings.filterwarnings("ignore", message="overflow encountered in exp")
#warnings.filterwarnings("ignore", category=RuntimeWarning)
>>>>>>> 9992d79f

################################################################################
##### Define peak class
class peak:
    """Object storing all relevant information about a mass peak.

    Most peak attributes are intialized as ``None`` and are later automatically
    updated by methods of the spectrum class, e.g.
    :meth:`spectrum.determine_peak_shape` or :meth:`spectrum.fit_peaks`.

    Attributes
    ----------
    x_pos : float [u]
        Coarse position of peak centroid. In fits the Hyper-EMG parameter for
        the (Gaussian) peak centroid `mu` will be initialized at this value.
        Peak markers in plots are located at `x_pos`.
    species : str
        String with chemical formula of ion species asociated with peak.
        Species strings follow the :-notation (likewise used in MAc).
        Examples: ``'1K39:-1e'``, ``'K39:-e'``, ``'2H1:1O16:-1e'``.
        **Do not forget to substract the electron**, otherwise the atomic not
        the ionic mass would be used as literature value!
        Alternatively, tentative assigments can be made by adding a ``'?'`` at
        the end of the species string (e.g.: ``'Sn100:-1e?'``, ``'?'``, ...).
    comment : str
        User comment for peak.
    m_AME : float [u], optional
        Ionic literature mass value, from AME2016 or user-defined.
    m_AME_error : float [u], optional
        Literature mass uncertainty, from AME2016 or user-defined.
    extrapolated : bool
        Boolean flag for extrapolated AME mass values (equivalent to '#' in AME).
    fit_model : str
        Name of model used to fit peak.
    cost_func : str
        Type of cost function used to fit peak (``'chi-square'`` or ``'MLE'``).
    red_chi : float
        Reduced chi-squared of peak fit. If the peak was fitted using ``'MLE'``,
        :attr:`red_chi` should be taken with caution.
    area, area_error : float [counts]
        Number of total counts in peak and corresponding uncertainty
        (calculated from amplitude parameter `amp` of peak fit).
    m_ion : float [u]
        Ionic mass value obtained in peak fit (after mass recalibration).
    rel_stat_error : float
        Relative statistical uncertainty of :attr:`m_ion`.
    rel_recal_error : float
        Relative uncertainty of :attr:`m_ion` due to mass recalibration.
    rel_peakshape_error : float
        Relative peak-shape uncertainty of :attr:`m_ion`.
    rel_mass_error : float
        Total relative mass uncertainty of :attr:`m_ion` (excluding systematics!).
        Includes statistical, peak-shape and recalibration uncertainty.
    A : int
        Atomic mass number of peak species.
    atomic_ME_keV : float [keV]
        (Atomic) mass excess corresponding to :attr:`m_ion`.
    mass_error_keV : float [keV]
        Total mass uncertainty of :attr:`m_ion` (excluding systematics!).
    m_dev_keV : float [keV]
        Deviation from literature value (:attr:`m_ion` - :attr:`m_AME`).

    """
    def __init__(self,x_pos,species,m_AME=None,m_AME_error=None):
        """Instantiate a new :class:`peak` object.

        If a valid ion species is assigned with the `species` parameter the
        corresponding literature values will automatically be fetched from the
        AME2016 database. The syntax for species assignment follows that of MAc
        (for more details see documentation for `species` parameter below).

        If different literature values are to be used, the literature mass or
        mass uncertainty can be user-defined with :attr:`m_AME` and
        :attr:`m_AME_error`. This is useful for isomers and in cases where more
        recent measurements haven't been included in the AME yet.

        Parameters
        ----------

        x_pos : float [u]
            Coarse position of peak centroid. In fits the Hyper-EMG parameter
            for the (Gaussian) peak centroid `mu` will be initialized at this
            value. Peak markers in plots are located at `x_pos`.
        species : str
            String with chemical formula of ion species asociated with peak.
            Species strings follow the :-notation (likewise used in MAc).
            Examples: ``'1K39:-1e'``, ``'K39:-e'``, ``'2H1:1O16:-1e'``.
            **Do not forget to substract the electron from singly-charged
            species**, otherwise the atomic not the ionic mass will be used as
            literature value!
            Alternatively, tentative assigments can be made by adding a ``'?'``
            at the end of the species string (e.g.: ``'Sn100:-1e?'``, ``'?'``, ...).
        m_AME : float [u], optional
            User-defined literature mass value. Overwrites value fetched from
            AME2016. Useful for isomers or to use more up-to-date values.
        m_AME_error : float [u], optional
            User-defined literature mass uncertainty. Overwrites value fetched
            from AME2016.

        """
        self.x_pos = x_pos
        self.species = species # e.g. '1Cs133:-1e or 'Cs133:-e' or '4H1:1C12:-1e'
        self.comment = '-'
        self.m_AME = m_AME #
        self.m_AME_error = m_AME_error
        m, m_error, extrapol, A_tot = get_AME_values(species) # grab AME values
        # If `m_AME` has not been user-defined, set it to AME value
        if self.m_AME is None:
             self.m_AME = m
         # If `m_AME_error` has not been user-defined, set it to AME value
        if self.m_AME_error is None:
            self.m_AME_error = m_error
        self.extrapolated = extrapol
        self.fit_model = None
        self.cost_func = None
        self.red_chi = None
        self.area = None
        self.area_error = None
        self.m_ion = None # ionic mass value from fit [u]
        self.rel_stat_error = None #
        self.rel_recal_error = None
        self.rel_peakshape_error = None
        self.rel_mass_error = None
        self.A = A_tot
        self.atomic_ME_keV = None # (atomic) Mass excess = atomic mass[u] - A    [keV]
        self.mass_error_keV = None
        self.m_dev_keV = None # TITAN - AME [keV]

    def update_lit_values(self):
        """Updates :attr:`m_AME`, :attr:`m_AME_error` and :attr:`extrapolated`
        peak attributes with AME2016 values for specified species."""

        m, m_error, extrapol, A_tot = get_AME_values(self.species) # calculate values for species
        self.m_AME = m
        self.m_AME_error = m_error
        self.extrapolated = extrapol
        self.A = A_tot


    def print_properties(self):
        """Print the most relevant peak properties."""

        print("x_pos:",self.x_pos,"u")
        print("Species:",self.species)
        print("AME mass:",self.m_AME,"u     (",np.round(self.m_AME*u_to_keV,3),"keV )")
        print("AME mass uncertainty:",self.m_AME_error,"u         (",np.round(self.m_AME_error*u_to_keV,3),"keV )")
        print("AME mass extrapolated?",self.extrapolated)
        if self.fit_model is not None:
            print("Peak area: "+str(self.area)+" +- "+str(self.peak_area_error)+" counts")
            print("(Ionic) mass:",self.m_ion,"u     (",np.round(self.m_ion*u_to_keV,3),"keV )")
            print("Stat. mass uncertainty:",self.rel_stat_error*self.m_ion,"u     (",np.round(self.rel_stat_error*self.m_ion*u_to_keV,3),"keV )")
            print("Peakshape uncertainty:",self.rel_peakshape_error*self.m_ion,"u     (",np.round(self.rel_peakshape_error*self.m_ion*u_to_keV,3),"keV )")
            print("Re-calibration uncertainty:",self.rel_recal_error*self.m_ion,"u     (",np.round(self.rel_recal_error*self.m_ion*u_to_keV,3),"keV )")
            print("Total mass uncertainty (before systematics):",self.rel_mass_error*self.m_ion,"u     (",np.round(self.mass_error_keV,3),"keV )")
            print("Atomic mass excess:",np.round(self.atomic_ME_keV,3),"keV")
            print("TITAN - AME:",np.round(self.m_dev_keV,3),"keV")
            print("χ_sq_red:",np.round(self.red_chi))


################################################################################
###### Define spectrum class
class spectrum:
    r"""Object storing spectrum data, associated peaks and all relevant
    fit results - the workhorse of emgfit.

    Attributes
    ----------
    input_filename : str
        Name of input file containing the spectrum data.
    spectrum_comment : str, default: '-'
        User comment for entire spectrum (helpful for further processing after).
    fit_model : str
        Name of model used for peak-shape determination and further fitting.
    red_chi_shape_calib : float
        Reduced chi-squared of peak-shape determination fit.
    fit_range_shape_calib : float [u]
        Fit range used for peak-shape calibration.
    shape_cal_pars : dict
        Model parameter values obtained in peak-shape calibration.
    shape_cal_errors : dict
        Model parameter uncertainties obtained in peak-shape calibration.
    index_mass_calib : int
        Peak index of mass calibrant peak.
    determined_A_stat_emg : bool
        Boolean flag for whether :attr:`A_stat_emg` was determined for this
        spectrum specifically using the :meth:`determine_A_stat_emg` method.
        If True, :attr:`A_stat_emg` was set using :meth:`determine_A_stat_emg`,
        otherwise the default value `emgfit.config.A_stat_emg_default`
        from the :mod:`~emgfit.config` module was used.
        For more details see docs of :meth:`determine_A_stat_emg` method.
    A_stat_emg : float
        Constant of proportionality for calculation of the statistical mass
        uncertainties. Defaults to `emgfit.config.A_stat_emg_default`
        as defined in the :mod:`~emgfit.config` module, unless the
        :meth:`determine_A_stat_emg` method is run.
    A_stat_emg_error : float
        Uncertainty of :attr:`A_stat_emg`.
    recal_fac : float, default: 1.0
        Scaling factor applied to :attr:`m_ion` in mass recalibration.
    rel_recal_error : float
        Relative uncertainty of recalibration factor :attr:`recal_fac`.
    recal_facs_pm : dict
        Modified recalibration factors obtained in peak-shape uncertainty
        evaluation by varying each shape parameter by plus and minus 1 standard
        deviation, respectively.
    eff_mass_shifts_pm : :class:`numpy.ndarray` of dict
        Effective mass shift obtained in peak-shape uncertainty evaluation by
        varying each shape parameter by plus and minus 1 standard deviation,
        respectively. The mass shifts are effective in the sense that they are
        corrected for the corresponding shifts of the calibrant peak centroid.
        The `eff_mass_shifts_pm` array contains a dictionary for each peak;
        the dictionaries have the following structure:
        {'<shape param. name> eff. mass shift pm' :
        [<eff. mass shift for shape param. value +1 sigma>,
        <eff. mass shift for shape param. value -1 sigma>], ...}
        For the mass calibrant the dictionary holds the absolute shifts of the
        calibrant peak centroid (`calibrant centroid shift pm`). For more
        details see docs of :meth:`_eval_peakshape_errors`.
    eff_mass_shifts : :class:`numpy.ndarray` of dict
        Maximal effective mass shifts for each peak obtained in peak-shape
        uncertainty evaluation by varying each shape parameter by plus and minus
        1 standard deviation and only keeping the shift with the larger absolute
        magnitude. The `eff_mass_shifts` array contains a dictionary for each
        peak; the dictionaries have the following structure:
        {'<shape param. name> eff. mass shift' : [<maximal eff. mass shift>],...}
        For the mass calibrant the dictionary holds the absolute shifts of the
        calibrant peak centroid (`calibrant centroid shift`). For more
        details see docs of :meth:`_eval_peakshape_errors`.
    peaks : list of :class:`peak`
        List containing all peaks associated with the spectrum sorted by
        ascending mass. The index of a peak within the `peaks` list is referred
        to as the ``peak_index``.
    fit_results : list of :class:`lmfit.model.ModelResult`
        List containing fit results (:class:`lmfit.model.ModelResult` objects)
        for peaks associated with spectrum.
    data : :class:`pandas.DataFrame`
        Histogrammed spectrum data.
    mass_number : int
        Atomic mass number associated with central bin of spectrum.
    default_fit_range : float
        Default mass range for fits, scaled to :attr:`mass_number` of spectrum.

    Notes
    -----
    The :attr:`fit_model` spectrum attribute seems somewhat redundant with
    the :attr:`peak.fit_model` peak attribute but ensures that no relevant
    information is lost.

    The :attr:`mass_number` is used for re-scaling of the default model
    parameters to the mass of interest. It is calculated upon data import by
    taking the median of all mass bin centers (after initial cutting of the
    spectrum) and rounding to the closest integer. This accounts for spectra
    potentially containing several mass units.

    The :attr:`default_fit_range` is scaled to the spectrum's :attr:`mass_number`
    using the relation:
    :math:`\text{default_fit_range} = 0.01\,u \cdot (\text{mass_number}/100)`

    """
    def __init__(self,filename=None,m_start=None,m_stop=None,skiprows = 18,
                 show_plot=True,df=None):
        """Create a :class:`spectrum` object by importing histogrammed mass data
        from .txt or .csv file.

        Input file format: two-column .csv- or .txt-file with tab-separated
                           values (column 1: mass bin, column 2: counts in bin).
                           This is the default format of MAc export files when
                           histogram mode is used.

        Optionally the spectrum can be cut to a specified fit range using the
        `m_start` and `m_stop` parameters. Mass data outside this range will be
        discarded and excluded from further analysis.

        If `show_plot` is True, a plot of the spectrum is shown including
        vertical markers for the `m_start` and `m_stop` mass cut-offs
        (if applicable).

        Parameters
        ----------
        filename : str, optional
            Filename of mass spectrum to analyze (as exported with MAc's
            histogram mode). If the input file is not located in the working
            directory the directory path has to be included in `filename`, too.
            If no `filename` is given, data must be provided via `df` argument.
	    m_start : float [u], optional
            Start of fit range, data at lower masses will be discarded.
	    m_stop : float [u], optional
            Stop of fit range, data at higher masses will be discarded.
        show_plot : bool, optional, default: True
            if True, shows a plot of full spectrum with vertical markers for
            `m_start` and `m_stop` cut-offs.
        df : :class:`pandas.DataFrame`, optional
            DataFrame with spectrum data to use, this enables the creation of a
            spectrum object from a DataFrame instead of from an external file.
            **Primarily intended for internal use.**

        Notes
        -----
        The option to import data via the `df` argument was added to enable the
        processing of bootstrapped spectra as regular :class:`spectrum` objects
        in the :meth:`determine_A_stat_emg` method. This feature is primarily
        intended for internal use.

	    """
        if filename is not None:
            data_uncut = pd.read_csv(filename,header=None,names=['Mass [u]', 'Counts'],
                                     skiprows=skiprows,delim_whitespace=True,index_col=False,dtype=float)
            data_uncut.set_index('Mass [u]',inplace =True)
            self.input_filename = filename
        elif df is not None:
            data_uncut = df
        else:
            raise Exception("ERROR: Import failed, since input data was neither specified with `filename` nor `df`.")
        self.spectrum_comment = '-'
        self.fit_model = None
        self.red_chi_shape_calib = None
        self.fit_range_shape_calib = None
        self.shape_cal_pars = None
        self.shape_cal_errors = []
        self.index_mass_calib = None
        self.determined_A_stat_emg = False
        self.A_stat_emg = A_stat_emg_default # initialize at default
        self.A_stat_emg_error = None
        self.recal_fac = 1.0
        self.rel_recal_error = None
        self.recal_facs_pm = None
        self.eff_mass_shifts_pm = None
        self.eff_mass_shifts = None
        self.peaks = [] # list containing peaks associated with spectrum
        self.fit_results = [] # list containing fit results of all peaks
        if m_start or m_stop: # cut input data to specified mass range
            self.data = data_uncut.loc[m_start:m_stop]
            plot_title = 'Spectrum with start and stop markers'
        else:
            self.data = data_uncut # dataframe containing mass spectrum data
            plot_title = 'Spectrum (fit full range)'
        # Set `mass_number` using median of mass bins after cutting spectrum and
        # round to closest integer:
        self.mass_number = int(np.round(self.data.index.values[int(len(self.data)/2)]))
        self.default_fit_range = 0.01*(self.mass_number/100)
        if show_plot:
            plt.rcParams.update({"font.size": 16})
            fig  = plt.figure(figsize=(20,8))
            plt.title(plot_title)
            data_uncut.plot(ax=fig.gca())
            plt.vlines(m_start,0,1.2*max(self.data['Counts']))
            plt.vlines(m_stop,0,1.2*max(self.data['Counts']))
            plt.yscale('log')
            plt.ylabel('Counts')
            plt.show()


    def add_spectrum_comment(self,comment,overwrite=False):
        """Add a general comment to the spectrum.

        By default the `comment` argument will be appended to the end of the current
        :attr:`spectrum_comment` attribute. If `overwrite` is set to ``True``
        the current :attr:`spectrum_comment` is overwritten with `comment`.

        Parameters
        ----------
        comment : str
            Comment to add to spectrum.
        overwrite : bool
            If True, the current :attr:`spectrum_comment` attribute will be
            overwritten with `comment`, else `comment` is appended to the end of
            :attr:`spectrum_comment`.

        Notes
        -----
        The :attr:`spectrum_comment` will be included in the output file storing all fit
        results and can hence be useful to pass on information for the
        post-processing.

        If :attr:`spectrum_comment` is '-' (default value) it is always
        overwritten with `comment`.

        See also
        --------
        :meth:`add_peak_comment`

        """
        try:
            if self.spectrum_comment == '-' or self.spectrum_comment is None or overwrite:
                self.spectrum_comment = comment
            else:
                self.spectrum_comment = self.spectrum_comment+comment
            print("Spectrum comment was changed to: ",self.spectrum_comment)
        except TypeError:
            print("ERROR: 'comment' argument must be given as type string.")
            return


    @staticmethod
    def _smooth(x,window_len=11,window='hanning'):
        """Smooth the data for the peak detection.

        ** Intended for internal use only.**

    	This method is based on the convolution of a normalized window with the
        signal. The signal is prepared by introducing reflected copies of the
        signal (with the window size) in both ends so that transient parts are
        minimized in the begining and end part of the output signal.

    	Parameters
        ----------
        x : numpy.array
            The input data
        window_len : odd int, optional
            Length of the smoothing window; **must be an odd integer**!
    	window : str, optional
            Type of window from 'flat', 'hanning', 'hamming', 'bartlett',
            'blackman', flat window will produce a moving average smoothing.

    	Returns
        -------
        numpy.array
    	    The smoothed spectrum data.

    	See also
        --------
    	    numpy.hanning, numpy.hamming, numpy.bartlett, numpy.blackman,
            numpy.convolve, scipy.signal.lfilter

    	Notes
        -----
        length(output) != length(input), to correct this:
        return y[(window_len/2-1):-(window_len/2)] instead of just y.

        Method adapted from:
        https://scipy-cookbook.readthedocs.io/items/SignalSmooth.html

        Example
        -------
        >>> t=linspace(-2,2,0.1)
    	>>> x=sin(t)+randn(len(t))*0.1
    	>>> y=smooth(x)

    	"""
        if x.ndim != 1:
            raise ValueError("smooth only accepts 1 dimension arrays.")

        if x.size < window_len:
            raise ValueError("Input vector needs to be bigger than window size.")

        if window_len<3:
            return x

        if not window in ['flat', 'hanning', 'hamming', 'bartlett', 'blackman']:
            raise ValueError("Window must be one of 'flat', 'hanning', 'hamming', 'bartlett', 'blackman'")

        s=np.r_[x[window_len-1:0:-1],x,x[-2:-window_len-1:-1]]
        if window == 'flat': #moving average
            w=np.ones(window_len,'d')
        else:
            w=eval('np.'+window+'(window_len)')

        y=np.convolve(w/w.sum(),s,mode='valid')
        return y[int(window_len/2+1):-int(window_len/2-1)]


    def plot(self, peaks=None, title="", ax=None, yscale='log', vmarkers=None,
             thres=None, ymin=None, xmin=None, xmax=None):
        """Plot mass spectrum (without fit curve).

        Vertical markers are added for all peaks specified with `peaks`.

        Parameters
        ----------
        peaks : list of :class:`peaks`, optional
            List of :class:`peaks` to show peak markers for. Defaults to
            :attr:`peaks`.
        title : str, optional
            Optional plot title.
        ax : :class:`matplotlib.pyplot.axes`, optional
            Axes object to plot onto.
        yscale : str, optional
            Scale of y-axis (``'lin'`` for logarithmic, ``'log'`` for
            logarithmic), defaults to ``'log'``.
        vmarkers : list of float [u], optional
            List with mass positions [u] to add vertical markers at.
        thres : float, optional
            y-level to add horizontal marker at (e.g. for indicating set
            threshold in peak detection).
        ymin : float, optional
            Lower bound of y-range to plot.
        xmin, xmax : float [u], optional
            Lower/upper bound of mass range to plot.

        """
        if peaks is None:
            peaks = self.peaks
        data = self.data # get spectrum data stored in dataframe 'self.data'
        ymax = data.max()[0]
        data.plot(figsize=(20,6),ax=ax)
        plt.yscale(yscale)
        plt.ylabel('Counts')
        plt.title(title)
        try:
            plt.vlines(x=vmarkers,ymin=0,ymax=data.max())
        except TypeError:
            pass
        if yscale == 'log':
            #x_idx = np.argmin(np.abs(data.index.values - p.x_pos)) # set ymin = data.iloc[x_idx] to get peak markers starting at peak max.
            for p in peaks:
                plt.vlines(x=p.x_pos,ymin=0,ymax=1.05*ymax,linestyles='dashed')
                plt.text(p.x_pos, 1.21*ymax, peaks.index(p), horizontalalignment='center', fontsize=12)
            if ymin:
                plt.ylim(ymin,2*ymax)
            else:
                plt.ylim(0.1,2*ymax)
        else:
            #x_idx = np.argmin(np.abs(data.index.values - p.x_pos)) # set ymin = data.iloc[x_idx] to get peak markers starting at peak max.
            for p in peaks:
                plt.vlines(x=p.x_pos,ymin=0,ymax=1.03*ymax,linestyles='dashed')
                plt.text(p.x_pos, 1.05*ymax, peaks.index(p), horizontalalignment='center', fontsize=12)
            if ymin:
                plt.ylim(ymin,1.1*ymax)
            else:
                plt.ylim(0,1.1*ymax)

        if thres:
            plt.hlines(y=thres,xmin=data.index.min(),xmax=data.index.max())
        plt.xlim(xmin,xmax)
        plt.show()


    ##### Define static routine for plotting spectrum data stored in dataframe df (only for internal use within this class)
    @staticmethod
    def _plot_df(df,title="",ax=None,yscale='log',peaks=None,vmarkers=None,thres=None,ymin=None,xmin=None,xmax=None):
        """Plots spectrum data stored in :class:`pandas.DataFrame` `df`.

        **Intended for internal use.**

        Optionally with peak markers if:
        1. single or multiple x_pos are passed to `vmarkers`, OR
        2. list of peak objects is passed to `peaks`.

        Parameters
        ----------
        df : :class:`pandas.DataFrame`
            Spectrum data to plot.
        ax : :class:`matplotlib.pyplot.axes`, optional
            Axes object to plot onto.
        yscale : str, optional
            Scale of y-axis (``'lin'`` for logarithmic, ``'log'`` for
            logarithmic), defaults to ``'log'``.
        peaks : list of :class:`peaks`, optional
            List of :class:`peaks` to show peak markers for.
        vmarkers : list of float [u], optional
            List with mass positions [u] to add vertical markers at.
        thres : float, optional
            y-level to add horizontal marker at (e.g. for indicating set
            threshold in peak detection).
        ymin : float, optional
            Lower bound of y-range to plot.
        xmin, xmax : float [u], optional
            Lower/upper bound of mass range to plot.

        See also
        --------
        :meth:`plot`
        :meth:`plot_fit`
        :meth:`plot_fit_zoom`

        """
        df.plot(figsize=(20,6),ax=ax)
        plt.yscale(yscale)
        plt.ylabel('Counts')
        plt.title(title)
        try:
            plt.vlines(x=vmarkers,ymin=0,ymax=df.max())
        except TypeError:
            pass
        try:
            li_x_pos = [p.x_pos for p in peaks]
            plt.vlines(x=li_x_pos,ymin=0,ymax=df.max())
        except TypeError:
            pass
        if thres:
            plt.hlines(y=thres,xmin=df.index.min(),xmax=df.index.max())
        if ymin:
            plt.ylim(ymin,)
        plt.xlim(xmin,xmax)
        plt.show()


    ##### Define peak detection routine
    def detect_peaks(self,thres=0.003,window_len=23,window='blackman',
                     width=2e-05, plot_smoothed_spec=True,
                     plot_2nd_deriv=True, plot_detection_result=True):
        """Perform automatic peak detection.

        The peak detection routine uses a scaled second derivative of the
        spectrum :attr:`data` after first applying some smoothing. This enables
        very sensitive yet robust peak detection. The parameters `thres`,
        `window_len` & `width` can be used to tune the smoothing and peak
        detection for maximal sensitivity.

        Parameters
        ----------
        thres : float, optional
            Threshold for peak detection in the inverted and scaled second
            derivative of the smoothed spectrum.
        window_len : odd int, optional
            Length of window used for smoothing the spectrum (in no. of bins).
            **Must be an ODD integer.**
        window : str, optional
            The window function used for smooting the spectrum. Defaults to
            ``'blackman'``. Other options: ``'flat'``, ``'hanning'``,
            ``'hamming'``, ``'bartlett'``. See also `NumPy window functions
            <https://docs.scipy.org/doc/numpy/reference/routines.window.html>`_.
        width : float [u], optional
            Minimal FWHM of peaks to be detected. Caution: To achieve maximal
            sensitivity for overlapping peaks this number might have to be set
            to less than the peak's FWHM! In challenging cases use the plot of
            the scaled inverted second derivative (by setting `plot_2nd_deriv`
            to ``True``) to ensure that the detection threshold is set properly.
        plot_smoothed_spec : bool, optional
            If ``True`` a plot with the original and the smoothed spectrum is
            shown.
        plot_2nd_deriv : bool, optional
            If ``True`` a plot with the scaled, inverted second derivative of
            the smoothed spectrum is shown.
        plot_detection_result : bool, optional
            If ``True`` a plot of the spectrum with markers for the detected
            peaks is shown.

        Notes
        -----
        For details on the smoothing, see docs of :meth:`_smooth` by calling:

        >>> help(emgfit.spectrum._smooth)

        See also
        --------
        :meth:`add_peak`
        :meth:`remove_peak`

        """
        # Smooth spectrum (moving average with window function)
        data_smooth = self.data.copy()
        data_smooth['Counts'] = spectrum._smooth(self.data['Counts'].values,window_len=window_len,window=window)
        if plot_smoothed_spec:
            # Plot smoothed and original spectrum
            ax = self.data.plot(figsize=(20,6))
            data_smooth.plot(figsize=(20,6),ax=ax)
            plt.title("Smoothed spectrum")
            ax.legend(["Raw","Smoothed"])
            plt.ylim(0.1,)
            plt.yscale('log')
            plt.ylabel('Counts')
            plt.show()

        # Second derivative
        data_sec_deriv = data_smooth.iloc[1:-1].copy()
        for i in range(len(data_smooth.index) - 2):
            scale = 1/(data_smooth['Counts'].iloc[i+1]+10) # scale data to decrease y range
            #dm = data_smooth.index[i+1]-data_smooth.index[i] # use dm in denominator of deriv if realistic units are desired
            data_sec_deriv['Counts'].iloc[i] = scale*(data_smooth['Counts'].iloc[i+1] - 2*data_smooth['Counts'].iloc[i] + data_smooth['Counts'].iloc[i-1])/1**2 # Used second order central finite difference
            # data_sec_deriv['Counts'].iloc[i] = scale*(data_smooth['Counts'].iloc[i+2] - 2*data_smooth['Counts'].iloc[i+1] + data_smooth['Counts'].iloc[i])/1**2    # data_sec_deriv = data_smooth.iloc[0:-2].copy()
        if plot_2nd_deriv:
            self._plot_df(data_sec_deriv,title="Scaled second derivative of spectrum - set threshold indicated",yscale='linear',thres=-thres)

        # Take only negative part of re-scaled second derivative and invert
        data_sec_deriv_mod = data_smooth.iloc[1:-1].copy()
        for i in range(len(data_smooth.index) - 2):
            scale = -1/(data_smooth['Counts'].iloc[i]+10) # scale data to decrease y range
            # scale = -1/(data_smooth['Counts'].iloc[i+1]+10) # scale data to decrease y range
            value = scale*(data_smooth['Counts'].iloc[i+1] - 2*data_smooth['Counts'].iloc[i] + data_smooth['Counts'].iloc[i-1])/1**2 # Used (second order central finite difference)
            #value = scale*(data_smooth['Counts'].iloc[i+2] - 2*data_smooth['Counts'].iloc[i+1] + data_smooth['Counts'].iloc[i])/1**2 # Used (second order forward finite difference) # data_sec_deriv_mod = data_smooth.iloc[:-2].copy()
            if value > 0:
                data_sec_deriv_mod['Counts'].iloc[i] = value
            else:
                data_sec_deriv_mod['Counts'].iloc[i] = 0

        bin_width = self.data.index[1] - self.data.index[0]
        width_in_bins = int(width/bin_width) # width in units of bins, the prefactor is empirically determined and corrects for the width difference of the peak and its 2nd derivative
        peak_find = sig.find_peaks(data_sec_deriv_mod['Counts'].values,height=thres,width=width_in_bins)
        li_peak_pos = data_sec_deriv_mod.index.values[peak_find[0]]
        #peak_widths = sig.peak_widths(data_sec_deriv_mod['Counts'].values,peak_find[0])
        if plot_2nd_deriv:
            self._plot_df(data_sec_deriv_mod,title="Negative part of scaled second derivative, inverted - set threshold indicated",thres=thres,vmarkers=li_peak_pos,ymin=0.1*thres)

        # Create list of peak objects
        for x in li_peak_pos:
            p = peak(x,'?') # instantiate new peak
            self.peaks.append(p)
            self.fit_results.append(None)

        # Plot raw spectrum with detected peaks marked
        if plot_detection_result:
            self.plot(peaks=self.peaks,title="Spectrum with detected peaks marked")
            print("Peak properties table after peak detection:")
            self.show_peak_properties()


    def add_peak(self,x_pos,species="?",m_AME=None,m_AME_error=None,verbose=True):
        """Manually add a peak to the spectrum's :attr:`peaks` list.

        The position of the peak must be specified with the `x_pos` argument.
        If the peak's ionic species is provided with the `species` argument
        the corresponding AME literature values will be added to the :attr:`peak`.
        Alternatively, user-defined literature values can be provided with the
        `m_AME` and `m_AME_error` arguments. This option is helpful for isomers
        or in case of very recent measurements that haven't entered the AME yet.

        Parameters
        ----------
        x_pos : float [u]
            Position of peak to be added.
        species : str, optional
            :attr:`species` label for peak to be added following the :-notation
            (likewise used in MAc). If assigned, :attr:`peak.m_AME`,
            :attr:`peak.m_AME_error` & :attr:`peak.extrapolated` are
            automatically updated with the corresponding AME literature values.
        m_AME : float [u], optional
            User-defined literature mass for peak to be added. Overwrites pre-
            existing :attr:`peak.m_AME` value.
        m_AME_error : float [u], optional
            User-defined literature mass uncertainty for peak to be added.
            Overwrites pre-existing :attr:`peak.m_AME_error`.
        verbose : bool, optional, default: ``True``
            If ``True``, a message is printed after successful peak addition.
            Intended for internal use only.

        Note
        ----
        Adding a peak will shift the peak_indeces of all peaks at higher masses
        by ``+1``.

        See also
        --------
        :meth:`detect_peaks`
        :meth:`remove_peak`

        """
        p = peak(x_pos,species,m_AME=m_AME,m_AME_error=m_AME_error) # instantiate new peak
        if m_AME is not None: # set mass number to closest integer of m_AME value
            p.A = int(np.round(m_AME,0))
        self.peaks.append(p)
        self.fit_results.append(None)
        ##### Helper function for sorting list of peaks by marker positions 'x_pos'
        def sort_x(peak):
            return peak.x_pos
        self.peaks.sort(key=sort_x) # sort peak positions in ascending order
        if verbose:
            print("Added peak at ",x_pos," u")


    def remove_peaks(self,peak_indeces=None,x_pos=None,species="?"):
        """Remove specified peak(s) from the spectrum's :attr:`peaks` list.

        Select the peak to be removed by specifying either the respective
        `peak_index`, `species` label or peak marker position `x_pos`. To remove
        multiple peaks at once, pass a list to one of the above arguments.

        Parameters
        ----------
        peak_indeces : int or list of int, optional
            Indeces of peak(s) to remove from the spectrum's :attr:`peaks` list
            (0-based!).
        x_pos : float or list of float [u]
            :attr:`x_pos` of peak(s) to remove from the spectrum's :attr:`peaks`
            list. Peak marker positions must be specified up to the 6th decimal.
        species : str or list of str
            :attr:`species` label(s) of peak(s) to remove from the spectrum's
            :attr:`peaks` list.

        Notes
        -----
        The current :attr:`peaks` list can be viewed by calling the
        :meth:`~spectrum.show_peak_properties` spectrum method.

        Added in version 0.2.0 (as successor method to `remove_peak`)

        """
        # Get indeces of peaks to remove
        if peak_indeces is not None:
            indeces = np.atleast_1d(peak_indeces)
        elif species is not "?":
            peaks = self.peaks
            indeces = [i for i in range(len(peaks)) if species == peaks[i].species]
        elif x_pos:
            indeces = [i for i in range(len(self.peaks)) if np.round(x_pos,6) == np.round(self.peaks[i].x_pos,6)]
        for i in indeces:
            try:
                rem_peak = self.peaks.pop(i)
                self.fit_results.pop(i)
                print("Removed peak at ",rem_peak.x_pos," u")
            except:
                print("Removal of peak {0} failed!".format(i))
                raise
                # TODO: Revert previous peak removals if an error is occurs


    def remove_peak(self,peak_index=None,x_pos=None,species="?"):
        """Remove specified peak from the spectrum's :attr:`peaks` list.

        Select the peak to be removed by specifying either the respective
        `peak_index`, `species` label or peak marker position `x_pos`.

        Parameters
        ----------
        peak_index : int or list of int, optional
            Indeces of peak(s) to remove from the spectrum's :attr:`peaks` list
            (0-based!).
        x_pos : float or list of float [u]
            :attr:`x_pos` of peak(s) to remove from the spectrum's :attr:`peaks`
            list. Peak marker positions must be specified up to the 6th decimal.
        species : str or list of str
            :attr:`species` label(s) of peak(s) to remove from the spectrum's
            :attr:`peaks` list.

        Note
        ----
        *This method is deprecated in v0.1.1 and will likely be removed in
        future versions, use :meth:`~spectrum.remove_peaks` instead!*

        """
        import warnings
        warnings.simplefilter('default')
        msg = str("remove_peak is deprecated in v0.1.1 and will likely be "
                  "removed in future versions, use remove_peaks instead!")
        warnings.warn(msg, PendingDeprecationWarning)
        self.remove_peaks(peak_indeces=peak_index,x_pos=x_pos,species=species)


    def show_peak_properties(self):
        """Print properties of all peaks in :attr:`peaks` list.

        """
        dict_peaks = [p.__dict__ for p in self.peaks]
        df_prop = pd.DataFrame(dict_peaks)
        display(df_prop)


    def assign_species(self,species,peak_index=None,x_pos=None):
        """Assign species label(s) to a single or all peaks.

        If no single peak is selected with `peak_index` or `x_pos`, a list with
        species names for all peaks in the peak list must be passed to
        `species`. For already specified or unkown species ``None`` must be
        inserted as a placeholder. See `Notes` and `Examples` sections below for
        details on usage.

        Parameters
        ----------
        species : str or list of str
            The species name (or list of name strings) to be assigned to the
            selected peak (or to all peaks). For unkown or already assigned
            species, ``None`` should be inserted as placeholder at the
            corresponding position in the `species` list. :attr:`species` names
            must follow the :-notation.                                         #TODO: Link to :-notation page
        peak_index : int, optional
            Index of single peak to assign `species` name to.
        x_pos : float [u], optional
            :attr:`x_pos` of single peak to assign `species` name to. Must be
            specified up to 6th decimal.

        Notes
        -----
        - Assignment of a single peak species:
          select peak by specifying peak position `x_pos` (up to 6th decimal) or
          `peak_index` argument (0-based! Check for peak index by calling
          :meth:show_peak_properties() method of spectrum object).

        - Assignment of multiple peak species:
          Nothing should be passed to the 'peak_index' and 'x_pos' arguments.
          Instead the user specifies a list of the new species strings to the
          `species` argument (if there's N detected peaks, the list must have
          length N). Former species assignments can be kept by inserting blanks
          at the respective position in the `species` list, otherwise former
          species assignments are overwritten, also see examples below for usage.

        Examples
        --------
        Assign the peak with peak_index 2 (third-lowest-mass peak) as '1Cs133:-1e',
        leave all other peaks unchanged:

        >>> import emgfit as emg
        >>> spec = emg.spectrum(<input_file>) # mock code for foregoing data import
        >>> spec.detect_peaks() # mock code for foregoing peak detection
        >>> spec.assign_species('1Cs133:-1e',peak_index = 2)

        Assign multiple peaks:

        >>> import emgfit as emg
        >>> spec = emg.spectrum(<input_file>) # mock code for foregoing data import
        >>> spec.detect_peaks() # mock code for foregoing peak detection
        >>> spec.assign_species(['1Ru102:-1e', '1Pd102:-1e', 'Rh102:-1e?', None,'1Sr83:1F19:-1e', '?'])

        This assigns the species of the first, second, third and fourth peak
        with the repsective labels in the specified list and fetches their AME
        values. The `'?'` in the ``'Rh102:-1e?'`` argument indicates a tentative
        species assignment, literature values will not be calculated for this
        peak. The ``None`` argument leaves the species assignment of the 4th
        peak unchanged. The ``'?'`` argument overwrites any former species
        assignments to the highest-mass peak and marks the peak as unidentified.

        """
        try:
            if peak_index is not None:
                p = self.peaks[peak_index]
                p.species = species
                p.update_lit_values() # overwrite m_AME, m_AME_error and extrapolated attributes with AME values for specified species
                print("Species of peak",peak_index,"assigned as",p.species)
            elif x_pos:
                i = [i for i in range(len(self.peaks)) if  np.round(x_pos,6) == np.round(self.peaks[i].x_pos,6)][0] # select peak at position 'x_pos'
                p = self.peaks[i]
                p.species = species
                p.update_lit_values() # overwrite m_AME, m_AME_error and extrapolated attributes with AME values for specified species
                print("Species of peak",i,"assigned as",p.species)
            elif len(species) == len(self.peaks) and peak_index is None and x_pos is None: # assignment of multiple species
                for i in range(len(species)):
                    species_i = species[i]
                    if species_i: # skip peak if 'None' given as argument
                        p = self.peaks[i]
                        p.species = species_i
                        p.update_lit_values() # overwrite m_AME, m_AME_error and extrapolated attributes with AME values for specified species
                        print("Species of peak",i,"assigned as",p.species)
            else:
                raise Exception('ERROR: Species assignment failed. Check method documentation for details on peak selection.\n')
        except:
            print('Errors occured in peak assignment!')
            raise


    def add_peak_comment(self,comment,peak_index=None,x_pos=None,species="?",
                         overwrite=False):
        """Add a comment to a peak.

        By default the `comment` argument will be appended to the end of the
        current :attr:`peak.comment` attribute (if the current comment is '-' it
        is overwritten by the `comment` argument). If `overwrite` is set ``True``,
        the current :attr:`peak.comment` is overwritten with the 'comment' argument.

        Parameters
        ----------
        comment : str
            Comment to add to peak.
        peak_index : int, optional
            Index of :class:`peak` to add comment to.
        x_pos : float [u], optional
            :attr:`x_pos` of peak to add comment to (must be specified up to 6th
             decimal).
        species : str, optional
            :attr:`species` of peak to add comment to.
        overwrite : bool
            If ``True`` the current peak :attr:`comment` will be overwritten
            by `comment`, else `comment` is appended to the end of the current
            peak :attr:`comment`.

        Note
        ----
        The shape and mass calibrant peaks are automatically marked during the
        shape and mass calibration by inserting the protected flags ``'shape calibrant'``,
        ``'mass calibrant'`` or ``'shape and mass calibrant'`` into their peak
        comments. When user-defined comments are added to these peaks, it is
        ensured that the protected flags cannot be overwritten. **The above
        shape and mass calibrant flags should never be added to comments
        manually by the user!**

        """
        if peak_index is not None:
            pass
        elif species != "?":
            peak_index = [i for i in range(len(self.peaks)) if species == self.peaks[i].species][0] # select peak with species label 'species'
        elif x_pos is not None:
            peak_index = [i for i in range(len(self.peaks)) if np.round(x_pos,6) == np.round(self.peaks[i].x_pos,6)][0] # select peak at position 'x_pos'
        else:
            raise Exception("\nERROR: Peak specification failed. Check method documentation for details on peak selection.\n")
        peak = self.peaks[peak_index]

        protected_flags = ('shape calibrant','shape & mass calibrant','mass calibrant') # item order matters for comment overwriting!
        try:
            if any(s in comment for s in ('shape calibrant','mass calibrant','shape & mass calibrant')):
                print("ERROR: 'shape calibrant','mass calibrant' and 'shape & mass calibrant' are protected flags. User-defined comments must not contain these flags. Re-phrase comment argument!")
                return
            if peak.comment == '-' or peak.comment is None:
                peak.comment = comment
            elif overwrite:
                if any(s in peak.comment for s in protected_flags):
                    print("WARNING: The protected flags 'shape calibrant','mass calibrant' or 'shape & mass calibrant' cannot be overwritten.")
                    flag = [s for s in protected_flags if s in peak.comment][0]
                    peak.comment = peak.comment.replace(peak.comment,flag+', '+comment)
                else:
                    peak.comment = comment
            else:
                peak.comment = peak.comment+comment
            print("Comment of peak",peak_index,"was changed to: ",peak.comment)
        except TypeError:
            raise Exception("TYPE ERROR: 'comment' argument must be given as type string.")


    def _add_peak_markers(self,yscale='log',ymax=None,peaks=None):
        """Internal function for adding peak markers to current figure object.

        Place this function inside spectrum methods as ``self._add_peak_markers(...)``
        between ``plt.figure()`` and ``plt.show()``. Only for use on already
        fitted spectra!

        Parameters
        ----------
        yscale : str, optional
            Scale of y-axis, either 'lin' or 'log'.
        ymax : float
            Maximal y-value of spectrum data to plot. Used to set y-limits.
        peaks : list of :class:`peak`
            List of peaks to add peak markers for.

        """
        if peaks is None:
            peaks = self.peaks
        data = self.data
        if yscale == 'log':
            for p in peaks:
                x_idx = np.argmin(np.abs(data.index.values - p.x_pos))
                ymin = data.iloc[x_idx]
                plt.vlines(x=p.x_pos,ymin=ymin,ymax=1.38*ymax,linestyles='dashed')
                plt.text(p.x_pos, 1.5*ymax, self.peaks.index(p), horizontalalignment='center', fontsize=12)
        else:
            for p in peaks:
                x_idx = np.argmin(np.abs(data.index.values - p.x_pos))
                ymin = data.iloc[x_idx]
                plt.vlines(x=p.x_pos,ymin=ymin,ymax=1.14*ymax,linestyles='dashed')
                plt.text(p.x_pos, 1.16*ymax, self.peaks.index(p), horizontalalignment='center', fontsize=12)


    def plot_fit(self,fit_result=None,plot_title=None,show_peak_markers=True,
                 sigmas_of_conf_band=0,x_min=None,x_max=None,plot_filename=None):
        """Plot entire spectrum with fit curve in logarithmic and linear y-scale.

        Plots can be saved to a file using the `plot_filename` argument.

        Parameters
        ----------
        fit_result : :class:`lmfit.model.ModelResult`, optional, default: ``None``
            Fit result to plot. If ``None``, defaults to fit result of first
            peak in `peaks` (taken from :attr:`fit_results` list).
        plot_title : str or None, optional
            Title of plots. If ``None``, defaults to a string with the fit model
            name and cost function of the `fit_result` to ensure clear indication
            of how the fit was obtained.
        show_peak_markers : bool, optional, default: ``True``
            If ``True``, peak markers are added to the plots.
        sigmas_of_conf_band : int, optional, default: 0
            Coverage probability of confidence band in sigma (only shown in
            log-plot). If ``0``, no confidence band is shown (default).
        x_min, x_max : float [u], optional
            Start and end of mass range to plot. If ``None``, defaults to the
            minimum and maximum of the spectrum's mass :attr:`data` is used.
        plot_filename : str, optional, default: None
            If not ``None``, the plots will be saved to two separate files named
            '<`plot_filename`>_log_plot.png' and '<`plot_filename`>_lin_plot.png'.
            **Caution: Existing files with identical name are overwritten.**

        """
        if x_min is None:
            x_min = self.data.index.values[0]
        if x_max is None:
            x_max = self.data.index.values[-1]
        # Select peaks in mass range of interest:
        peaks_to_plot = [peak for peak in self.peaks if (x_min < peak.x_pos < x_max)]
        idx_first_peak = self.peaks.index(peaks_to_plot[0])
        if fit_result is None:
           fit_result = self.fit_results[idx_first_peak]
        if plot_title is None:
           plot_title = fit_result.fit_model+' '+fit_result.cost_func+' fit'
        i_min = np.argmin(np.abs(fit_result.x - x_min))
        i_max = np.argmin(np.abs(fit_result.x - x_max))
        y_max_log = max( max(self.data.values[i_min:i_max]), max(fit_result.best_fit[i_min:i_max]) )
        y_max_lin = max( max(self.data.values[i_min:i_max]), max(fit_result.init_fit[i_min:i_max]), max(fit_result.best_fit[i_min:i_max]) )
        weights = 1/fit_result.y_err[i_min:i_max]
        y_max_res = max(np.abs(fit_result.residual[i_min:i_max]/weights)) + max(fit_result.y_err[i_min:i_max])

        # Plot fit result with logarithmic y-scale
        f1 = plt.figure(figsize=(20,12))
        plt.errorbar(fit_result.x,fit_result.y,yerr=fit_result.y_err,fmt='.',color='royalblue',linewidth=0.5)
        plt.plot(fit_result.x, fit_result.best_fit,'-',color='red',linewidth=2)
        comps = fit_result.eval_components(x=fit_result.x)
        for peak in peaks_to_plot: # loop over peaks to plot
            peak_index = self.peaks.index(peak)
            pref = 'p{0}_'.format(peak_index)
            plt.plot(fit_result.x, comps[pref], '--',linewidth=2)
        if show_peak_markers:
            self._add_peak_markers(yscale='log',ymax=y_max_log,peaks=peaks_to_plot)
        if sigmas_of_conf_band!=0 and fit_result.errorbars == True: # add confidence band with specified number of sigmas
            dely = fit_result.eval_uncertainty(sigma=sigmas_of_conf_band)
            plt.fill_between(fit_result.x, fit_result.best_fit-dely, fit_result.best_fit+dely, color="#ABABAB", label=str(sigmas_of_conf_band)+'-$\sigma$ uncertainty band')
        plt.title(plot_title)
        plt.xlabel('m/z [u]')
        plt.ylabel('Counts per bin')
        plt.yscale('log')
        plt.ylim(0.1, 2*y_max_log)
        plt.xlim(x_min,x_max)
        if plot_filename is not None:
            try:
                plt.savefig(plot_filename+'_log_plot.png',dpi=500)
            except:
                raise
        plt.show()

        # Plot residuals and fit result with linear y-scale
        standardized_residual = (fit_result.best_fit - fit_result.y)/fit_result.y_err
        x_fine = np.arange(x_min,x_max,0.2*(fit_result.x[1]-fit_result.x[0]))
        f2, axs = plt.subplots(2,1,figsize=(20,12),gridspec_kw={'height_ratios': [1, 2.5]})
        ax0 = axs[0]
        ax0.set_title(plot_title)
        ax0.plot(fit_result.x, standardized_residual,'.',color='royalblue',markersize=8.5,label='residuals')
        #ax0.hlines(1,x_min,x_max,linestyle='dashed')
        ax0.hlines(0,x_min,x_max)
        #ax0.hlines(-1,x_min,x_max,linestyle='dashed')
        ax0.set_ylim(-1.05*np.max(np.abs(standardized_residual)), 1.05*np.max(np.abs(standardized_residual)))
        ax0.set_ylabel('Residual / $\sigma$')
        ax1 = axs[1]
        ax1.plot(x_fine, fit_result.eval(params=fit_result.init_params,x=x_fine),linestyle='dashdot',color='green',label='init-fit')
        ax1.plot(x_fine, fit_result.eval(x=x_fine),'-',color='red',linewidth=2,label='best-fit')
        ax1.errorbar(fit_result.x,fit_result.y,yerr=fit_result.y_err,fmt='.',color='royalblue',linewidth=1,markersize=8.5,label='data')
        ax1.set_title('')
        ax1.set_ylim(-0.05*y_max_lin, 1.2*y_max_lin)
        ax1.set_ylabel('Counts per bin')
        for ax in axs:
            ax.legend()
            ax.set_xlim(x_min,x_max)
        if show_peak_markers:
            self._add_peak_markers(yscale='lin',ymax=y_max_lin,peaks=peaks_to_plot)
        plt.xlabel('m/z [u]')
        if plot_filename is not None:
            try:
                plt.savefig(plot_filename+'_lin_plot.png',dpi=500)
            except:
                raise
        plt.show()


    def plot_fit_zoom(self,peak_indeces=None,x_center=None,x_range=0.01,
                      plot_title=None,show_peak_markers=True,
                      sigmas_of_conf_band=0,plot_filename=None):
        """Show logarithmic and linear plots of data and fit curve zoomed to peaks
        or mass range of interest.

        There is two alternatives to define the plots' mass ranges:

        1. Specifying peaks-of-interest with the `peak_indeces`
           argument. The mass range is then automatically chosen to include all
           peaks of interest. The minimal mass range to include around each peak of
           interest can be adjusted using `x_range`.
        2. Specifying a mass range of interest with the `x_center` and `x_range`
           arguments.

        Parameters
        ----------
        peak_indeces : int or list of ints, optional
            Index of single peak or indeces of multiple neighboring peaks to show
            (peaks must belong to the same :attr:`fit_result`).
        x_center : float [u], optional
            Center of manually specified mass range to plot.
        x_range : float [u], optional, default: 0.01
            Width of mass range to plot around 'x_center' or minimal mass range
            to include around each specified peak of interest.
        plot_title : str or None, optional
            Title of plots. If ``None``, defaults to a string with the fit model
            name and cost function of the `fit_result` to ensure clear indication
            of how the fit was obtained.
        show_peak_markers : bool, optional, default: ``True``
            If ``True``, peak markers are added to the plots.
        sigmas_of_conf_band : int, optional, default: 0
            Coverage probability of confidence band in sigma (only shown in
            log-plot). If ``0``, no confidence band is shown (default).
        x_min, x_max : float [u], optional
            Start and end of mass range to plot. If ``None``, defaults to the
            minimum and maximum of the spectrum's mass :attr:`data` is used.
        plot_filename : str or None, optional, default: None
            If not ``None``, the plots will be saved to two separate files named
            '<`plot_filename`>_log_plot.png' and '<`plot_filename`>_lin_plot.png'.
            **Caution: Existing files with identical name are overwritten.**

        """
        if isinstance(peak_indeces,list):
            x_min = self.peaks[peak_indeces[0]].x_pos - x_range/2
            x_max = self.peaks[peak_indeces[-1]].x_pos + x_range/2
        elif type(peak_indeces) == int:
            peak = self.peaks[peak_indeces]
            x_min = peak.x_pos - x_range/2
            x_max = peak.x_pos + x_range/2
        elif x_center is not None:
            x_min = x_center - x_range/2
            x_max = x_center + x_range/2
        else:
            raise Exception("\nMass range to plot could not be determined. Check documentation on method parameters.\n")
        self.plot_fit(x_min=x_min,x_max=x_max,plot_title=plot_title,show_peak_markers=show_peak_markers,sigmas_of_conf_band=sigmas_of_conf_band,plot_filename=plot_filename)


    def comp_model(self,peaks_to_fit,model='emg22',init_pars=None,
                   vary_shape=False,vary_baseline=True,index_first_peak=None):
        """Create a multi-peak composite model with the specified peak shape.

        **Primarily intended for internal usage.**

        Parameters
        ----------
        peaks_to_fit : list of :class:`peak`
            :class:`peaks` to be fitted with composite model.
        model : str, optional
            Name of fit model to use for all peaks (e.g. ``'Gaussian'``,
            ``'emg12'``, ``'emg33'``, ... - see :mod:`~emgfit.fit_models` module
            for all available fit models).
        init_pars : dict, optional, default: ``None``
            Default initial shape parameters for fit model. If ``None`` the
            default parameters defined in the :mod:`~emgfit.fit_models` module
            will be used after scaling to the spectrum's :attr:`mass_number`.           #TODO: add reference to definition of 'shape parameters'
        vary_shape : bool, optional
            If ``False`` only the amplitude (`amp`) and Gaussian centroid (`mu`)
            model parameters will be varied in the fit. If ``True``, the shape
            parameters (`sigma`, `theta`,`etas` and `taus`) will also be varied.        #TODO: add reference to definition of 'shape parameters'
        vary_baseline : bool, optional
            If ``True`` a varying uniform baseline will be added to the fit
            model as varying model parameter `c_bkg`. If ``False``, the baseline
            parameter `c_bkg` will be kept fixed at 0.

        Notes
        -----
        The initial amplitude for each peak is estimated by taking the counts in
        the bin closest to the peak's :attr:`x_pos` and scaling this number with
        an empirically determined constant and the spectrum's :attr:`mass_number`.

        """
        model = getattr(fit_models,model) # get single peak model from fit_models.py
        mod = fit.models.ConstantModel(independent_vars='x',prefix='bkg_')
        if vary_baseline == True:
            mod.set_param_hint('bkg_c', value= 0.1, min=0,max=4, vary=True)
        else:
            mod.set_param_hint('bkg_c', value= 0.0, vary=False)
        df = self.data
        for peak in peaks_to_fit:
            peak_index = self.peaks.index(peak)
            # Get x_pos of closest bin
            x_pos = df.index[np.argmin(np.abs(df.index.values - peak.x_pos))]
            # Estimate initial amplitude from counts in closest bin, the
            # conversion factor 1/2500 is empirically determined and somewhat
            # shape-dependent:
            amp = max(df['Counts'].loc[x_pos]/2500*(self.mass_number/100),1e-04)
            if init_pars:
                this_mod = model(peak_index, peak.x_pos, amp, init_pars=init_pars, vary_shape_pars=vary_shape, index_first_peak=index_first_peak)
            else:
                this_mod = model(peak_index, peak.x_pos, amp, vary_shape_pars=vary_shape, index_first_peak=index_first_peak)
            mod = mod + this_mod
        return mod


    def peakfit(self,fit_model='emg22', cost_func='chi-square', x_fit_cen=None,
                x_fit_range=None, init_pars=None, vary_shape=False,
                vary_baseline=True, method='least_squares', show_plots=True,
                show_peak_markers=True, sigmas_of_conf_band=0,
                plot_filename=None, eval_par_covar=False):
        """Internal routine for fitting peaks.

        Fits full spectrum or subrange (if `x_fit_cen` and `x_fit_range` are
        specified) and optionally shows results.

        **This method is for internal usage. Use :meth:`spectrum.fit_peaks`
        method to fit peaks and automatically update peak properties dataframe
        with obtained fit results!**

        Parameters
        ----------
        fit_model : str, optional, default: ``'emg22'``
            Name of fit model to use (e.g. ``'Gaussian'``, ``'emg12'``,
            ``'emg33'``, ... - see :mod:`emgfit.fit_models` module for all
            available fit models).
        cost_func : str, optional, default: 'chi-square'
            Name of cost function to use for minimization.

            - If ``'chi-square'``, the fit is performed by minimizing Pearson's
              chi-squared statistic:

              .. math::

                  \\chi^2_P = \\sum_i \\frac{(f(x_i) - y_i)^2}{f(x_i)^2}.

            - If ``'MLE'``, a binned maximum likelihood estimation is performed
              by minimizing the (doubled) negative log-likelihood ratio:

              .. math::

                  L = 2\\sum_i \\left[ f(x_i) - y_i + y_i ln\\left(\\frac{y_i}{f(x_i)}\\right)\\right]

            See `Notes` below for details.
        x_fit_cen : float [u], optional
            Center of mass range to fit (only specify if subset of spectrum is
            to be fitted).
        x_fit_range : float [u], optional
            Width of mass range to fit (only specify if subset of spectrum is to
            be fitted, only relevant if `x_fit_cen` is likewise specified). If
            ``None``, defaults to :attr:`default_fit_range` spectrum attribute.
        init_pars : dict, optional
            Dictionary with initial shape parameter values for fit (optional).

            - If ``None`` (default) the parameters from the shape calibration
              are used (if no shape calibration has been performed yet the
              default parameters defined for mass 100 in the
              :mod:`emgfit.fit_models` module will be used after re-scaling to
              the spectrum's :attr:`mass_number`).
            - If ``'default'``, the default parameters defined for mass 100 in
              the :mod:`emgfit.fit_models` module will be used after re-scaling
              to the spectrum's :attr:`mass_number`.
            - To define custom initial values a parameter dictionary containing
              all model parameters and their values in the format
              ``{'<param name>':<param_value>,...}`` should be passed to
              `init_pars`. Mind that only the initial values to shape parameters
              (`sigma`, `theta`,`etas` and `taus`) can be user-defined. The
              `mu` parameter will be initialized at the peak's :attr:`x_cen`
              attribute and the initial peak amplitude `amp` is automatically
              estimated from the counts at the bin closest to `x_cen`. If a
              varying baseline is used in the fit, the baseline parameter
              `bgd_c` is always initialized at a value of 0.1.

        vary_shape : bool, optional, default: ``False``
            If ``False`` peak-shape parameters (`sigma`, `theta`,`etas` and
            `taus`) are kept fixed at their initial values. If ``True`` the
            shared shape parameters are varied (ensuring identical shape
            parameters for all peaks).
        vary_baseline : bool, optional, default: ``True``
            If ``True``, the constant background will be fitted with a varying
            uniform baseline parameter `bkg_c` (initial value: 0.1).
            If ``False``, the baseline parameter `bkg_c` will be fixed to 0.
        method : str, optional, default: `'least_squares'`
            Name of minimization algorithm to use. For full list of options
            check arguments of :func:`lmfit.minimizer.minimize`.
        show_plots : bool, optional
            If ``True`` (default) linear and logarithmic plots of the spectrum
            with the best fit curve are displayed. For details see
            :meth:`spectrum.plot_fit`.
        show_peak_markers : bool, optional
            If ``True`` (default) peak markers are added to the plots.
        sigmas_of_conf_band : int, optional, default: 0
            Confidence level of confidence band around best fit curve in sigma.
            Note that the confidence band is only derived from the uncertainties
            of the parameters that are varied during the fit.
        plot_filename : str, optional, default: None
            If not ``None``, the plots will be saved to two separate files named
            '<`plot_filename`>_log_plot.png' and '<`plot_filename`>_lin_plot.png'.
            **Caution: Existing files with identical name are overwritten.**
        eval_par_covar : bool, optional
            If ``True`` the parameter covariances will be estimated using
            Markov-Chain Monte Carlo (MCMC) sampling. This feature is based on
            `<https://lmfit.github.io/lmfit-py/examples/example_emcee_Model_interface.html>`_.

        Returns
        -------
        :class:`lmfit.model.ModelResult`
            Fit model result.

        Notes
        -----

        In fits with the ``chi-square`` cost function the variance weights
        :math:`w_i` for the residuals are estimated as the square of the model
        predictions: :math:`w_i = 1/\sigma_i = 1/f(x_i)^2`. On each iteration
        the weights are updated with the new values of the model function. 

        When performing ``MLE`` fits including bins with low statistics the
        value for chi-squared as well as the parameter standard errors and
        correlations in the lmfit fit report should be taken with caution.
        This is because strictly speaking emgfit's ``MLE`` cost function only
        approximates a chi-squared distribution in the limit of a large number
        of counts in every bin ("Wick's theorem"). For a detailed derivation of
        this statement see pp. 94-95 of these `lecture slides by Mark Thompson`_.
        In practice and if needed, one can simply test the validity of the
        reported fit statistic as well as parameter standard errors &
        correlations by re-performing the same fit with `cost_func='chi-square'`
        and comparing the results. In all tested cases decent agreement was
        found even if the fit range contained low-statistics bins. Even if a
        deviation occurs this is irrelevant in most pratical cases since the
        mass errors reported in emgfit's peak properties table are independent
        of the lmfit parameter standard errors given as additional information
        below. Only the peak area errors are calculated using the standard
        errors of the `amp` parameters reported by lmfit.

        .. _`lecture slides by Mark Thompson`: https://www.hep.phy.cam.ac.uk/~thomson/lectures/statistics/Fitting_Handout.pdf

        Besides the asymptotic concergence to a chi-squared distribution
        emgfit's ``MLE`` cost function has a second handy property - all
        summands in the log-likelihood ratio are positive semi-definite:
        :math:`L_i = f(x_i) - y_i + y_i ln\\left(\\frac{y_i}{f(x_i)}\\right) \\geq 0`.
        Exploiting this property, the minimization of the log-likelihood ratio
        can be re-formulated into a least-squares problem:

        .. math::

            L = 2\\sum_i L_i = 2\\sum_i \\left( \\sqrt{ L_i } \\right)^2.


        Instead of minimizing the scalar log-likelihood ratio, the sum-of-squares
        of the square-root of the summands :math:`L_i` in the log-likelihood
        ratio is minimized in emgfit. This facilitates the usage of Scipy's
        highly efficient least-squares optimizers ('least_squares' & 'leastsq')
        and leads to significant speed-ups compared to scalar optimizers such as
        Scipy's 'Nelder-Mead' or 'Powell' methods. By default, emgfit's 'MLE'
        fits are performed with Scipy's 'least_squares' optimizer, a variant of
        a Levenberg-Marquardt algorithm for bound-constrained problems. For more
        details on these optimizers see the docs of
        :func:`lmfit.minimizer.minimize` and :class:`scipy.optimize`.

        See also
        --------
        :meth:`fit_peaks`
        :meth:`fit_calibrant`

        """
        if x_fit_range is None:
            x_fit_range = self.default_fit_range
        if x_fit_cen:
            x_min = x_fit_cen - x_fit_range/2
            x_max = x_fit_cen + x_fit_range/2
            # Cut data to fit range
            df_fit = self.data[x_min:x_max]
            # Select peaks in fit range
            peaks_to_fit = [peak for peak in self.peaks if (x_min < peak.x_pos < x_max)]
        else:
            df_fit = self.data
            x_min = df_fit.index.values[0]
            x_max = df_fit.index.values[-1]
            peaks_to_fit = self.peaks
        if len(peaks_to_fit) == 0:
            raise Exception("Fit failed. No peaks in specified mass range.")
        x = df_fit.index.values
        y = df_fit['Counts'].values
        y_err = np.maximum(1,np.sqrt(y)) # assume Poisson (counting) statistics
        # Weights for residuals: residual = (fit_model - y) * weights
        weights = 1./y_err # np.nan_to_num(1./y_err, nan=0.0, posinf=0.0, neginf=None)

        if init_pars == 'default':
            # Take default params defined in create_default_init_pars() in
            # fit_models.py and re-scale to spectrum's 'mass_number' attribute
            init_params = fit_models.create_default_init_pars(mass_number=self.mass_number)
        elif init_pars is not None:
            init_params = init_pars
        else:
            # Use shape parameters asociated with spectrum unless other
            # parameters have been specified
            init_params = self.shape_cal_pars

        if vary_shape == True:
            # Enforce shared shape parameters for all peaks
            index_first_peak = self.peaks.index(peaks_to_fit[0])
        else:
            index_first_peak = None

        model_name = str(fit_model)+' + const. background (bkg_c)'
        # Create multi-peak fit model
        mod = self.comp_model(peaks_to_fit=peaks_to_fit, model=fit_model,
                              init_pars=init_params, vary_shape=vary_shape,
                              vary_baseline=vary_baseline,
                              index_first_peak=index_first_peak)
        pars = mod.make_params() # create parameters object for model

        # Perform fit, print fit report
        if cost_func == 'chi-square':
            ## Pearson's chi-squared fit with iterative weights 1/Sqrt(f(x_i))
            mod_Pearson = mod
            def resid_Pearson_chi_square(pars,y_data,weights,x=x):
                y_m = mod_Pearson.eval(pars,x=x)
<<<<<<< HEAD
                # Calculate weights for current iteration, non-zero upper
                # bound of 1 implemented for numerical stability:
                weights = 1./np.maximum(1.,np.sqrt(y_m))
=======
                # Calculate weights for current iteration,
                # non-zero minimal bounds implemented for numerical stability:
                weights = 1./np.sqrt(np.maximum(1.,y_m)) #np.where(y_m<=1e-15,1,1./np.sqrt(y_m))
>>>>>>> 9992d79f
                return (y_m - y_data)*weights
            # Overwrite lmfit's standard least square residuals with iterative
            # residuals for Pearson chi-square fit
            mod_Pearson._residual = resid_Pearson_chi_square
            out = mod_Pearson.fit(y, params=pars, x=x, weights=weights,
                                  method=method, scale_covar=False,
                                  nan_policy='propagate')
            y_m = out.best_fit
<<<<<<< HEAD
            # Calculate final weights for plotting
            Pearson_weights = 1./np.maximum(1.,np.sqrt(y_m))
            out.y_err = 1./Pearson_weights
=======
            # Calculate final weights
            Pearson_weights = 1./np.sqrt(np.maximum(1.,y_m)) #np.where(y_m<=1e-15,1,1./np.sqrt(y_m))
            out.y_err = 1/Pearson_weights
>>>>>>> 9992d79f
        elif cost_func == 'MLE':
            ## Binned max. likelihood fit using negative log-likelihood ratio
            mod_MLE = mod
            # Define sqrt of (doubled) negative log-likelihood ratio (NLLR)
            # summands:
            def sqrt_NLLR(pars,y_data,weights,x=x):
                y_m = mod_MLE.eval(pars,x=x) # model
                # Define NLLR using np.nan_to_num to prevent non-finite values
                # for (y_m,y_data) = (1,0), (0,0), (0,1)
                # Set posinf = 1e300 (instead of largest float of ~1e308) to
                # prevent overflow in subsequent calculations
                NLLR = 2*(y_m - y_data) + np.nan_to_num(2*y_data*(np.log(y_data)-np.log(y_m)),posinf=1e300)
                #neg_log_likelihood = np.sqrt(np.log(spl.factorial(y_data)) + y_m - y_data*np.log(y_m))
                if np.isfinite(NLLR).any() is False:
                    print("WARNING: Sqrt(Neg. log likelihood ratio) contains NaNs.")
                return np.sqrt(NLLR)
            # Overwrite lmfit's standard least square residuals with the
            # square-roots of the NLLR summands, this enables usage of scipy's
            # `least_squares` minimizer and yields much faster optimization
            # than with scalar minimizers
            mod_MLE._residual = sqrt_NLLR
            out = mod_MLE.fit(y, params=pars, x=x, weights=weights,
                              method=method, scale_covar=False,
                              calc_covar=False, nan_policy='propagate')
            out.y_err = 1./out.weights
        else:
            raise Exception("Error: Definition of `cost_func` failed!")
        out.x = x
        out.y = y
        out.fit_model = fit_model
        out.cost_func = cost_func
        out.method = method
        out.x_fit_cen = x_fit_cen
        out.x_fit_range = x_fit_range
        out.vary_baseline = vary_baseline
        out.vary_shape = vary_shape
        #out.y_err = 1/out.weights #y_err

        if eval_par_covar:
            print("\n  ### Evaluating parameter covariances using MCMC method")
            ## Add emcee MCMC sampling
            emcee_kws = dict(steps=7000, burn=2500, thin=10, is_weighted=True, progress=True)
            emcee_params = out.params.copy()
            #emcee_params.add('__lnsigma', value=np.log(7.0), min=np.log(1.0), max=np.log(100.0))
            result_emcee = mod.fit(y, x=x, params=emcee_params, weights=weights, method='emcee', nan_policy='omit', fit_kws=emcee_kws)
            fit.report_fit(result_emcee)

            plt.figure(figsize=(12,8))
            plt.plot(x, mod.eval(params=out.params, x=x), label='least_squares', zorder=100)
            result_emcee.plot_fit(data_kws=dict(color='gray', markersize=2))
            plt.yscale("log")
            plt.show()

            ## Check acceptance fraction of emcee
            plt.plot(result_emcee.acceptance_fraction)
            plt.xlabel('walker')
            plt.ylabel('acceptance fraction')
            plt.show()

            ## Plot autocorrelation times of Parameters
            if hasattr(result_emcee, "acor"):
                print("Autocorrelation time for the parameters:")
                print("----------------------------------------")
                for i, p in enumerate(result_emcee.params):
                    print(p, result_emcee.acor[i])

            ## Plot parameter covariances returned by emcee
            import corner
            percentile_range = [0.8]*(out.nvarys)
            fig_corner = corner.corner(result_emcee.flatchain, labels=result_emcee.var_names, truths=list(result_emcee.params.valuesdict().values()),range=percentile_range)
            fig_corner.subplots_adjust(right=2,top=2)
            for ax in fig_corner.get_axes():
                ax.tick_params(axis='both', labelsize=17)
                ax.xaxis.label.set_size(27)
                ax.yaxis.label.set_size(27)

            print("\nmedian of posterior probability distribution")
            print('--------------------------------------------')
            fit.report_fit(result_emcee.params)

            ## Find the maximum likelihood solution
            highest_prob = np.argmax(result_emcee.lnprob)
            hp_loc = np.unravel_index(highest_prob, result_emcee.lnprob.shape)
            mle_soln = result_emcee.chain[hp_loc]
            print("\nMaximum likelihood Estimation")
            print('-----------------------------')
            for ix, param in enumerate(result_emcee.params):
                try:
                    print(param + ': ' + str(mle_soln[ix]))
                except IndexError:
                    pass

            pref = 'p'+str(self.peaks.index(peaks_to_fit[0]))+'_'
            quantiles = np.percentile(result_emcee.flatchain[pref+'mu'], [2.28, 15.9, 50, 84.2, 97.7])
            print("\n\n1 mu spread", 0.5 * (quantiles[3] - quantiles[1]))
            print("2 mu spread", 0.5 * (quantiles[4] - quantiles[0]))

        if show_plots:
            self.plot_fit(fit_result=out, show_peak_markers=show_peak_markers, sigmas_of_conf_band=sigmas_of_conf_band, x_min=x_min, x_max=x_max,plot_filename=plot_filename)

        return out


    def calc_peak_area(self, peak_index, fit_result=None, decimals=2):
        """Calculate peak area (counts in peak) and its error for specified peak.

        The peak area is calculated using the peak's amplitude parameter `amp`
        and the width of the uniform binning of the spectrum. Therefore, the
        peak must have been fitted beforehand. In the case of overlapping peaks
        only the counts within the fit component of the specified peak are
        returned.

        Note
        ----
        This routine assumes the bin width to be uniform across the spectrum.
        The mass binning of a MAc mass spectrum is not perfectly uniform
        (only time bins are uniform, mass bins have a marginal quadratic scaling
        with mass). However, for isobaric species the quadratic term should
        usually be so small that it can safely be neglected.


        Parameters
        ----------
        peak_index : str
            Index of peak of interest.
        fit_result : :class:`lmfit.model.ModelResult`, optional
            Fit result object to use for area calculation. If ``None`` (default)
            use corresponding fit result stored in :attr:`~emgfit.spectrum.spectrum.fit_results` list.
        decimals : int
            Number of decimals of returned output values.

        Returns
        -------
        list of float
            List with peak area and area error in format [area, area_error].

        """
        pref = 'p'+str(peak_index)+'_'
        area, area_err = np.nan, np.nan
        if fit_result is None:
            fit_result = self.fit_results[peak_index]
        # get width of mass bins, needed to convert peak amplitude (peak area in
        # units Counts/mass range) to Counts
        bin_width = self.data.index[1] - self.data.index[0]
        try:
            area = fit_result.best_values[pref+'amp']/bin_width
            area = np.round(area,decimals)
            try:
                area_err = fit_result.params[pref+'amp'].stderr/bin_width
                area_err = np.round(area_err,decimals)
            except TypeError as err:
                    print('\nWARNING: Area error determination failed with Type error:',err,' \n')
                    pass
        except TypeError or AttributeError:
            print('WARNING: Area error determination failed. Could not get amplitude parameter (`amp`) of peak. Likely the peak has not been fitted successfully yet.')
            raise
        return area, area_err


    def calc_FWHM_emg(self,peak_index,fit_result=None):
        """Calculate the full width at half maximum (FWHM) of a Hyper-EMG fit.

        The peak of interest must have previously been fitted with a Hyper-EMG
        model.

        Parameters
        ----------
        peak_index : int
            Index of peak of interest.
        fit_result : :class:`lmfit.model.ModelResult`, optional
            Fit result containing peak of interest. If ``None`` (default) the
            corresponding fit result from the spectrum's :attr:`fit_results`
            list will be fetched.

        Returns
        -------
        float
            Full width at half maximum of Hyper-EMG fit of peak of interest.

        """
        if fit_result is None and self.fit_results[peak_index] is not None:
            fit_result = self.fit_results[peak_index]
        elif fit_result is None:
            raise Exception("Error: No matching fit result found in `fit_results` list. Ensure the peak has been fitted.")

        pars = fit_result.params
        pref = 'p{0}_'.format(peak_index)
        mu = pars[pref+'mu'] # centroid of underlying Gaussian
        x_range = 0.05
        x = np.linspace(mu-x_range/2,mu+x_range/2,10000)
        comps = fit_result.eval_components(x=x)
        y = comps[pref] #fit_result.eval(pars,x=x)
        y_M = max(y)
        i_M = np.argmin(np.abs(y-y_M))
        y_HM = y_M /2
        i_HM1 = np.argmin(np.abs(y[0:i_M]-y_HM))
        i_HM2 = i_M + np.argmin(np.abs(y[i_M:]-y_HM))
        if i_HM1 == 0 or i_HM2 == len(x):
            print("ERROR: FWHM points at boundary, likely a larger x_range needs to be implemented for this function.")
            return
        FWHM = x[i_HM2] - x[i_HM1]

        return FWHM


    def calc_sigma_emg(self,peak_index,fit_result=None):
        """Calculate the standard deviation of a Hyper-EMG peak fit.

        The peak of interest must have previously been fitted with a Hyper-EMG
        model.

        Parameters
        ----------
        peak_index : int
            Index of peak of interest.
        fit_result : :class:`lmfit.model.ModelResult`, optional
            Fit result containing peak of interest. If ``None`` (default) the
            corresponding fit result from the spectrum's :attr:`fit_results`
            list will be fetched.

        Returns
        -------
        float
            Standard deviation of Hyper-EMG fit of peak of interest.

        """
        if fit_result is None and self.fit_results[peak_index] is not None:
            fit_result = self.fit_results[peak_index]
        elif fit_result is None:
            raise Exception("Error: No matching fit result found in `fit_results` list. Ensure the peak has been fitted.")

        pref = 'p{0}_'.format(peak_index)
        no_left_tails = int(fit_result.fit_model[3])
        no_right_tails = int(fit_result.fit_model[4])
        li_eta_m, li_tau_m, li_eta_p, li_tau_p = [],[],[],[]
        for i in np.arange(1,no_left_tails+1):
            if no_left_tails == 1:
                li_eta_m = [1]
            else:
                li_eta_m.append(fit_result.best_values[pref+'eta_m'+str(i)])
            li_tau_m.append(fit_result.best_values[pref+'tau_m'+str(i)])
        for i in np.arange(1,no_right_tails+1):
            if no_right_tails == 1:
                li_eta_p = [1]
            else:
                li_eta_p.append(fit_result.best_values[pref+'eta_p'+str(i)])
            li_tau_p.append(fit_result.best_values[pref+'tau_p'+str(i)])
        sigma_EMG = emg_funcs.sigma_emg(fit_result.best_values[pref+'sigma'],fit_result.best_values[pref+'theta'],tuple(li_eta_m),tuple(li_tau_m),tuple(li_eta_p),tuple(li_tau_p))

        return sigma_EMG


    @staticmethod
    def bootstrap_spectrum(df,N_events=None,x_cen=None,x_range=0.02):
        """Create simulated spectrum via bootstrap re-sampling from spectrum `df`.

        Parameters
        ----------
        df : class:`pandas.DataFrame`
            Original histogrammed spectrum data to re-sample from.
        N_events : int, optional
            Number of events to create via bootstrap re-sampling, defaults to
            number of events in original DataFrame `df`.
        x_cen : float [u], optional
            Center of mass range to re-sample from. If ``None``, re-sample from
            full mass range of input data `df`.
        x_range : float [u], optional
            Width of mass range to re-sample from. Defaults to 0.02 u. `x_range`
            is only relevant if a `x_cen` argument is specified.

        Returns
        -------
        :class:`pandas.DataFrame`
            Histogram with simulated spectrum data from bootstrapping.

        """
        if x_cen:
            x_min = x_cen - x_range/2
            x_max = x_cen + x_range/2
            df = df[x_min:x_max]
        mass_bins = df.index.values
        counts = df['Counts'].values.astype(int)

        # Convert histogrammed spectrum (equivalent to MAc HIST export mode) to
        # list of events (equivalent to MAc LIST export mode)
        orig_events =  np.repeat(mass_bins,counts,axis=0)

        # Create new DataFrame of events by bootstrapping from `orig_events`
        if N_events == None:
            N_events = len(orig_events)
        random_indeces = np.random.randint(0,len(orig_events),N_events)
        events = orig_events[random_indeces]
        df_events = pd.DataFrame(events)

        # Convert list of events back to a DataFrame with histogram data
        bin_centers = df.index.values
        bin_width = df.index.values[1] - df.index.values[0]
        bin_edges = np.append(bin_centers-bin_width/2,bin_centers[-1]+bin_width/2)
        hist = np.histogram(df_events,bins=bin_edges)
        df_new = pd.DataFrame(data=hist[0],index=bin_centers,dtype=float,columns=["Counts"])
        df_new.index.name = "Mass [u]"
        return df_new


    def determine_A_stat_emg(self,peak_index=None,species="?",x_pos=None,
                             x_range=None,N_spectra=1000,fit_model=None,
                             cost_func='MLE',method='least_squares',
                             vary_baseline=True,plot_filename=None):
        """Determine the constant of proprotionality `A_stat_emg` for
        calculation of the statistical uncertainties of Hyper-EMG fits.

        This method updates the :attr:`A_stat_emg` & :attr:`A_stat_emg_error`
        spectrum attributes. The former will be used for all subsequent stat.
        error estimations.

        **This routine must be called AFTER a successful peak-shape calibration
        and should be called BEFORE the mass re-calibration.**

        `A_stat_emg` is determined by evaluating the statistical fluctuations of
        a representative peak's centroid as a function of the number of ions in
        the reference peak. The fluctuations are estimated by fitting
        a large number of synthetic spectra derived from the experimental
        data via bootstrap re-sampling. For details see `Notes` section below.

        Specify the peak to use for the bootstrap re-sampling by providing
        **either** of the `peak_index`, `species` and `x_pos` arguments. The
        peak should be well-separated and have decent statistics (typically the
        peak-shape calibrant is used).

        Parameters
        ----------
        peak_index : int, optional
            Index of representative peak to use for bootstrap re-sampling
            (typically, the peak-shape calibrant). The peak should have high
            statistics and must be well-separated from other peaks.
        species : str, optional
            String with species name of representative peak to use for bootstrap
            re-sampling (typically, the peak-shape calibrant). The peak should
            have high statistics and be well-separated from other peaks.
        x_pos : float [u], optional
            Marker position (:attr:`x_pos` spectrum attribute) of representative
            peak to use for bootstrap re-sampling (typically, the peak-shape
            calibrant). The peak should have high statistics and be well-
            separated from other peaks. `x_pos` must be specified up to the 6th
            decimal.
        x_range : float [u], optional
            Mass range around peak centroid over which events will be sampled
            and fitted. **Choose such that no secondary peaks are contained in
            the mass range!** If ``None`` defaults to :attr:`default_fit_range`
            spectrum attribute.
        N_spectra : int, optional, default: 1000
            Number of bootstrapped spectra to create at each number of ions.
        cost_func : str, optional, default: 'MLE'
            Name of cost function to use for minimization.

            - If ``'chi-square'``, the fit is performed by minimizing Pearson's
              chi-squared statistic:

              .. math::

                  \\chi^2_P = \\sum_i \\frac{(f(x_i) - y_i)^2}{f(x_i)^2}.

            - If ``'MLE'``, a binned maximum likelihood estimation is performed
              by minimizing the (doubled) negative log-likelihood ratio:

              .. math::

                  L = 2\\sum_i \\left[ f(x_i) - y_i + y_i ln\\left(\\frac{y_i}{f(x_i)}\\right)\\right]

            For details see `Notes` section of :meth:`peakfit` method documentation.
        method : str, optional, default: `'least_squares'`
            Name of minimization algorithm to use. For full list of options
            check arguments of :func:`lmfit.minimizer.minimize`.
        vary_baseline : bool, optional, default: ``True``
            If ``True``, the constant background will be fitted with a varying
            uniform baseline parameter `bkg_c` (initial value: 0.1).
            If ``False``, the baseline parameter `bkg_c` will be fixed to 0.
        plot_filename : str, optional, default: None
            If not ``None``, the plots will be saved to two separate files named
            '<`plot_filename`>_log_plot.png' and '<`plot_filename`>_lin_plot.png'.
            **Caution: Existing files with identical name are overwritten.**

        Notes
        -----
        Statistical errors of Hyper-EMG peak centroids obey the following
        scaling with the number of counts in the peak `N_counts`:

        .. math::  \\sigma_{stat} = A_{stat,emg} \\frac{FWHM}{\\sqrt{N_{counts}}}

        This routine uses the following method to determine the constant of
        proportionality `A_stat_emg`:

        - `N_spectra` bootstrapped spectra are created for each of the following
          total numbers of events: [10,30,100,300,1000,3000,10000,30000].
        - Each bootstrapped spectrum is fitted and the best fit peak centroids
          are recorded.
        - The statistical uncertainties are estimated by taking the sample
          standard deviations of the recorded peak centroids at each value of
          `N_counts`. Since the best-fit peak area can deviate from the true
          number of re-sampled events in the spectrum, the mean best_fit area at
          each number of re-sampled events is used to determine `N_counts`.
        - `A_stat_emg` is finally determined by plotting the rel. statistical
          uncertainty as function of `N_counts` and fitting it with the above
          equation.

        The resulting value for `A_stat_emg` will be stored as spectrum
        attribute and will be used for all subsequent stat. error determinations.

        """
        if peak_index is not None:
            pass
        elif species != "?":
            peak_index = [i for i in range(len(self.peaks)) if species == self.peaks[i].species][0] # select peak with species label 'species'
        elif x_pos is not None:
            peak_index = [i for i in range(len(self.peaks)) if np.round(x_pos,6) == np.round(self.peaks[i].x_pos,6)][0] # select peak at position 'x_pos'
        else:
            raise Exception("Peak specification failed. Check function"
                            "documentation for details on peak selection.\n")
        if fit_model is None:
            fit_model = self.fit_model
        if x_range is None:
            x_range = self.default_fit_range
        x_cen = self.peaks[peak_index].x_pos
        no_peaks_in_range = len([p for p in self.peaks if (x_cen - x_range/2) <= p.x_pos <= (x_cen + x_range/2)])
        if no_peaks_in_range > 1:
            raise Exception("More than one peak in current mass range. "
                            "This routine only works on well-separated, single "
                            "peaks. Please chose a smaller `x_range`!\n")
        li_N_counts = [10,30,100,300,1000,3000,10000,30000]
        print("Creating synthetic spectra via bootstrap re-sampling and "
              "fitting  them for A_stat determination.")
        print("Depending on the choice of `N_spectra` this can take a few "
              "minutes. Interrupt kernel if this takes too long.")
        np.random.seed(seed=34) # to make bootstrapped spectra reproducible
        std_devs_of_mus = np.array([]) # standard deviation of sample means mu
        mean_areas = np.array([]) # array for numbers of detected counts
        from tqdm.auto import tqdm # add progress bar with tqdm
        t = tqdm(total=len(li_N_counts)*N_spectra)
        for N_counts in li_N_counts:
            mus = np.array([])
            areas = np.array([])

            for i in range(N_spectra):
                # create boostrapped spectrum data
                df_boot = spectrum.bootstrap_spectrum(self.data,
                                                      N_events=N_counts,
                                                      x_cen=x_cen,
                                                      x_range=x_range)
                # create boostrapped spectrum object
                spec_boot = spectrum(None,df=df_boot,show_plot=False)
                spec_boot.add_peak(x_cen,verbose=False)
                # fit boostrapped spectrum with model and (fixed) shape
                # parameters from peak-shape calibration
                try:
                    fit_result = spec_boot.peakfit(fit_model=self.fit_model,
                                                   x_fit_cen=x_cen,
                                                   x_fit_range=x_range,
                                                   cost_func=cost_func,
                                                   method=method,
                                                   vary_baseline=vary_baseline,
                                                   init_pars=self.shape_cal_pars,
                                                   show_plots=False)
                    # Record centroid and area of peak 0
                    mus = np.append(mus,fit_result.params['p0_mu'].value)
                    area_i = spec_boot.calc_peak_area(0, fit_result=fit_result, decimals=2)[0]
                    areas = np.append(areas,area_i)
                except ValueError:
                    print("Fit #{1} for N_counts = {0} failed with ValueError "
                          "(likely NaNs in y-model array).".format(N_counts,i))
                t.update()
            std_devs_of_mus = np.append(std_devs_of_mus,np.std(mus,ddof=1))
            mean_areas = np.append(mean_areas,np.mean(areas))

        t.close()
        mean_mu = np.mean(mus) # from last `N_counts` step only
        FWHM_gauss = 2*np.sqrt(2*np.log(2))*fit_result.params['p0_sigma'].value
        FWHM_emg = spec_boot.calc_FWHM_emg(peak_index=0,fit_result=fit_result)
        FWHM_emg_err = FWHM_gauss/FWHM_emg * self.shape_cal_par_errors['sigma']
        print("Done!\n")

        # Use no. of detected counts instead of true no. of re-sampling
        # events (i.e. li_N_counts) as x values
        x = mean_areas
        model = fit.models.PowerLawModel()
        pars = model.make_params()
        pars['exponent'].value = -0.5
        pars['exponent'].vary = False
        weights = np.sqrt(li_N_counts)
        out = model.fit(std_devs_of_mus,x=x,params=pars,weights=weights)
        print(out.fit_report())

        A_stat_gauss = 1/(2*np.sqrt(2*np.log(2)))
        A_stat_emg = out.best_values['amplitude']/FWHM_emg
        A_stat_emg_error = np.sqrt( (out.params['amplitude'].stderr/FWHM_emg)**2 + (out.best_values['amplitude']*FWHM_emg_err/FWHM_emg**2)**2 )

        y = std_devs_of_mus/mean_mu
        f = plt.figure(figsize=(15,8))
        plt.title('A_stat_emg determination from bootstrapped spectra - '+fit_model+' '+cost_func+' fits')
        plt.plot(x,y,'o')
        plt.plot(x,out.best_fit/mean_mu)
        plt.plot(x,A_stat_gauss*FWHM_gauss/(np.sqrt(x)*mean_mu),'--')
        plt.xscale('log')
        plt.yscale('log')
        plt.xlabel("Peak area [counts]")
        plt.ylabel("Relative statistical uncertainty")
        plt.legend(["Standard deviations of sample means","Stat. error of Hyper-EMG","Stat. error of underlying Gaussian"])
        plt.annotate('A_stat_emg: '+str(np.round(A_stat_emg,3))+' +- '+str(np.round(A_stat_emg_error,3)), xy=(0.7, 0.75), xycoords='axes fraction')
        if plot_filename is not None:
            try:
                plt.savefig(plot_filename+'_A_stat_emg_determination.png',dpi=500)
            except:
                raise
        plt.show()

        self.determined_A_stat_emg = cost_func
        self.A_stat_emg = A_stat_emg
        self.A_stat_emg_error = A_stat_emg_error
        print("A_stat of a Gaussian model:",np.round(A_stat_gauss,3))
        print("Default A_stat_emg for Hyper-EMG models:",np.round(A_stat_emg_default,3))
        print("A_stat_emg for this spectrum's",self.fit_model,"fit model:",np.round(self.A_stat_emg,3),"+-",np.round(self.A_stat_emg_error,3))


    def determine_peak_shape(self, index_shape_calib=None,
                             species_shape_calib=None, fit_model='emg22',
                             cost_func='chi-square', init_pars = 'default',
                             x_fit_cen=None, x_fit_range=None,
                             vary_baseline=True, method='least_squares',
                             vary_tail_order=True, show_fit_reports=False,
                             show_plots=True, show_peak_markers=True,
                             sigmas_of_conf_band=0, plot_filename=None,
                             eval_par_covar=False):
        """Determine optimal peak-shape parameters by fitting the specified
        peak-shape calibrant.

        If `vary_tail_order` is ``True`` (default) an automatic model selection
        is performed before the calibration of the peak-shape parameters.

        It is recommended to visually check whether the fit residuals
        are purely stochastic (as should be the case for a decent model). If
        this is not the case either the selected model does not describe the
        data well, the initial parameters lead to poor convergence or there are
        additional undetected peaks.

        Parameters
        ----------
        index_shape_calib : int, optional
            Index of shape-calibration peak. Preferrable alternative: Specify
            the shape-calibrant with the `species_shape_calib` argument.
        species_shape_calib : str, optional
            Species name of the shape-calibrant peak (e.g. ``'K39:-1e'``,           #TODO add ref. to :-Notation
            alternatively, the peak to use can be specified with the
            `index_shape_calib` argument)
        fit_model : str, optional, default: 'emg22'
            Name of fit model to use for shape calibration (e.g. ``'Gaussian'``,
            ``'emg12'``, ``'emg33'``, ... - see :mod:`~emgfit.fit_models` module
            for all available fit models). If the automatic model selection
            (`vary_tail_order=True`) fails or is turned off, `fit_model` will be
            used for the shape calibration and set as the spectrum's
            :attr:`fit_model` attribute.
        cost_func : str, optional, default: 'chi-square'
            Name of cost function to use for minimization. **It is strongly
            recommended to use 'chi-square'-fitting for the peak-shape
            determination** since this yields more robust results for fits with
            many model parameters as well as more trustworthy parameter
            uncertainties (important for peak-shape error determinations).

            - If ``'chi-square'``, the fit is performed by minimizing Pearson's
              chi-squared statistic:

              .. math::

                  \\chi^2_P = \\sum_i \\frac{(f(x_i) - y_i)^2}{f(x_i)^2}.

            - If ``'MLE'``, a binned maximum likelihood estimation is performed
              by minimizing the (doubled) negative log likelihood ratio:

              .. math::

                  L = 2\\sum_i \\left[ f(x_i) - y_i + y_i ln\\left(\\frac{y_i}{f(x_i)}\\right)\\right]

            For details see `Notes` section of :meth:`peakfit` method documentation.
        init_pars : dict, optional
            Dictionary with initial shape parameter values for fit (optional).

            - If ``None`` or ``'default'`` (default), the default parameters
              defined for mass 100 in the :mod:`emgfit.fit_models` module will
              be used after re-scaling to the spectrum's :attr:`mass_number`.
            - To define custom initial values, a parameter dictionary containing
              all model parameters and their values in the format
              ``{'<param name>':<param_value>,...}`` should be passed to
              `init_pars`.

          Mind that only the initial values to shape parameters
          (`sigma`, `theta`,`etas` and `taus`) can be user-defined. The
          `mu` parameter will be initialized at the peak's :attr:`x_cen`
          attribute and the initial peak amplitude `amp` is automatically
          estimated from the counts at the bin closest to `x_cen`. If a
          varying baseline is used in the fit, the baseline parameter
          `bgd_c` is always initialized at a value of 0.1.

        x_fit_cen : float [u], optional
            Center of fit range. If ``None`` (default), the :attr:`x_pos`
            attribute of the shape-calibrant peak is used as `x_fit_cen`.
        x_fit_range : float [u], optional
            Mass range to fit. If ``None``, defaults to the
            :attr:`default_fit_range` spectrum attribute.
        vary_baseline : bool, optional, default: ``True``
            If ``True``, the background will be fitted with a varying uniform
            baseline parameter `bkg_c` (initial value: 0.1). If ``False``, the
            baseline parameter `bkg_c` will be fixed to 0.
        method : str, optional, default: `'least_squares'`
            Name of minimization algorithm to use. For full list of options
            check arguments of :func:`lmfit.minimizer.minimize`.
        vary_tail_order : bool, optional
            If ``True`` (default), before the calibration of the peak-shape
            parameters an automatized fit model selection is performed. For
            details on the automatic model selection, see `Notes` section below.
            If ``False``, the specified `fit_model` argument is used as model
            for the peak-shape determination.
        show_fit_reports : bool, optional, default: True
            Whether to print fit reports for the fits in the automatic model
            selection.
        show_plots : bool, optional
            If ``True`` (default), linear and logarithmic plots of the spectrum
            and the best fit curve are displayed. For details see
            :meth:`spectrum.plot_fit`.
        show_peak_markers : bool, optional
            If ``True`` (default), peak markers are added to the plots.
        sigmas_of_conf_band : int, optional, default: 0
            Confidence level of confidence band around best fit curve in sigma.
        plot_filename : str, optional, default: None
            If not ``None``, the plots of the shape-calibration will be saved to
            two separate files named '<`plot_filename`>_log_plot.png' and
            '<`plot_filename`>_lin_plot.png'. **Caution: Existing files with
            identical name are overwritten.**
        eval_par_covar : bool, optional
            If ``True`` the parameter covariances will be estimated using
            Markov-Chain Monte Carlo (MCMC) sampling. This feature is based on
            `<https://lmfit.github.io/lmfit-py/examples/example_emcee_Model_interface.html>`_.

        Notes
        -----
        Ideally the peak-shape calibration is performed on a well-separated peak
        with high statistics. If this is not possible, the peak-shape
        calibration can also be attempted using overlapping peaks since emgfit
        ensures shared and identical shape parameters for all peaks in a multi-
        peak fit.

        Automatic model selection:
        When the model selection is activated the routine tries to find the peak
        shape that minimizes the fit's chi-squared reduced by successively
        adding more tails on the right and left. Finally, that fit model is
        selected which yields the lowest chi-squared reduced without having any
        of the tail weight parameters `eta` compatible with zero within 1-sigma
        uncertainty. The latter models are excluded as is this an indication of
        overfitting. Models for which the calculation of any `eta` parameter
        uncertainty fails are likewise excluded from selection.

        """
        if index_shape_calib is not None and (species_shape_calib is None):
            peak = self.peaks[index_shape_calib]
        elif species_shape_calib:
            index_shape_calib = [i for i in range(len(self.peaks)) if species_shape_calib == self.peaks[i].species][0]
            peak = self.peaks[index_shape_calib]
        else:
            print("\nERROR: Definition of peak shape calibrant failed. Define EITHER the index OR the species name of the peak to use as shape calibrant!\n")
            return
        if init_pars == 'default' or init_pars is None:
            # Take default params defined in create_default_init_pars() in
            # fit_models.py and re-scale to spectrum's 'mass_number' attribute
            init_params = fit_models.create_default_init_pars(mass_number=self.mass_number)
        elif init_pars is not None: # take user-defined values
            init_params = init_pars
        else:
            raise Exception("Error: Definition of initial parameters failed.")
        if x_fit_cen is None:
            x_fit_cen = peak.x_pos
        if x_fit_range is None:
            x_fit_range = self.default_fit_range

        if vary_tail_order == True and fit_model != 'Gaussian':
            print('\n##### Determine optimal tail order #####\n')
            # Fit peak with Hyper-EMG of increasingly higher tail orders and compile results
            # use fit model that produces the lowest chi-square without having eta's compatible with zero within errobar
            li_fit_models = ['Gaussian','emg01','emg10','emg11','emg12','emg21','emg22','emg23','emg32','emg33']
            li_red_chis = np.array([np.nan]*len(li_fit_models))
            li_red_chi_errs = np.array([np.nan]*len(li_fit_models))
            li_eta_flags =np.array([False]*len(li_fit_models)) # list of flags for models with eta's compatible with zero or eta's without error
            for model in li_fit_models:
                try:
                    print("\n### Fitting data with",model,"###---------------------------------------------------------------------------------------------\n")
                    out = spectrum.peakfit(self, fit_model=model, cost_func=cost_func,
                                           x_fit_cen=x_fit_cen, x_fit_range=x_fit_range,
                                           init_pars=init_pars, vary_shape=True,
                                           vary_baseline=vary_baseline, method=method,
                                           show_plots=show_plots,
                                           show_peak_markers=show_peak_markers,
                                           sigmas_of_conf_band=sigmas_of_conf_band)
                    idx = li_fit_models.index(model)
                    li_red_chis[idx] = np.round(out.redchi,2)
                    li_red_chi_errs[idx] =  np.round(np.sqrt(2/out.nfree),2)

                    # Check emg models with tail orders >= 2 for overfitting
                    # (i.e. a eta parameter agress with zero within its error)
                    # and check for existence of parameter uncertainties
                    if model.startswith('emg') and model not in ['emg01','emg10','emg11']:
                        no_left_tails = int(model[3])
                        no_right_tails = int(model[4])
                        # Must use first peak to be fit, since only its shape
                        # parameters are all unconstrained:
                        first_parname = list(out.params.keys())[2]
                        pref = first_parname.split('_')[0]+'_'
                        if no_left_tails > 1:
                            for i in np.arange(1,no_left_tails+1):
                                if not out.errorbars:
                                    print("WARNING: parameter uncertainty determination failed! This tail order will be excluded from selection.") # TO DO: Consider adding eval_uncertainty option here.
                                    # Mark model in order to exclude it below
                                    li_eta_flags[idx] = True
                                    break
                                par_name = pref+"eta_m"+str(i)
                                val = out.params[par_name].value
                                err = out.params[par_name].stderr
                                if val < err:
                                    print("WARNING:",par_name,"=",np.round(val,3),"+-",np.round(err,3)," is compatible with zero within uncertainty.")
                                    print("             This tail order is likely overfitting the data and will be excluded from selection.")
                                    # Mark model in order to exclude it below
                                    li_eta_flags[idx] = True
                        if no_right_tails > 1:
                            for i in np.arange(1,no_right_tails+1):
                                if not out.errorbars:
                                    print("WARNING: parameter uncertainty determination failed! This tail order will be excluded from selection.") # TO DO: Consider adding eval_uncertainty option here.
                                    # Mark model in order to exclude it below
                                    li_eta_flags[idx] = True
                                    break
                                par_name = pref+"eta_p"+str(i)
                                val = out.params[par_name].value
                                err = out.params[par_name].stderr
                                if val < err:
                                    print("WARNING:",par_name,"=",np.round(val,3),"+-",np.round(err,3)," is compatible with zero within uncertainty.")
                                    print("             This tail order is likely overfitting the data and will be excluded from selection.")
                                    li_eta_flags[idx] = True  # mark model in order to exclude it below

                    print("\n"+str(model)+"-fit yields reduced chi-square of: "+str(li_red_chis[idx])+" +- "+str(li_red_chi_errs[idx]))
                    print()
                    if show_fit_reports:
                        display(out) # show fit report
                except ValueError:
                    print('\nWARNING:',model+'-fit failed due to NaN-values and was skipped! ----------------------------------------------\n')

            # Select best model, models with eta_flag == True are excluded
            idx_best_model = np.nanargmin(np.where(li_eta_flags, np.inf, li_red_chis))
            best_model = li_fit_models[idx_best_model]
            self.fit_model = best_model
            print('\n##### RESULT OF AUTOMATIC MODEL SELECTION: #####\n')
            print('    Best fit model determined to be:',best_model)
            print('    Corresponding chi²-reduced:',li_red_chis[idx_best_model],'\n')
        elif not vary_tail_order:
            self.fit_model = fit_model

        print('\n##### Peak-shape determination #####-------------------------------------------------------------------------------------------')
        out = spectrum.peakfit(self, fit_model=self.fit_model, cost_func=cost_func, x_fit_cen=x_fit_cen, x_fit_range=x_fit_range, init_pars=init_pars ,vary_shape=True, vary_baseline=vary_baseline, method=method,show_plots=show_plots,show_peak_markers=show_peak_markers,sigmas_of_conf_band=sigmas_of_conf_band,plot_filename=plot_filename,eval_par_covar=eval_par_covar)

        self.index_mass_calib = None # reset mass calibrant flag
        for p in self.peaks: # reset 'shape calibrant' and 'mass calibrant' comment flags
            if 'shape & mass calibrant' in p.comment :
                p.comment = p.comment.replace('shape & mass calibrant','')
            elif p.comment == 'shape calibrant':
                p.comment = '-'
            elif 'shape calibrant' in p.comment:
                p.comment = p.comment.replace('shape calibrant','')
            elif p.comment == 'mass calibrant':
                p.comment = '-'
            elif 'mass calibrant' in p.comment:
                p.comment = p.comment.replace('mass calibrant','')
        if peak.comment == '-' or peak.comment == '' or peak.comment is None: # set 'shape calibrant' comment flag
            peak.comment = 'shape calibrant'
        elif 'shape calibrant' not in peak.comment:
            peak.comment = 'shape calibrant, '+peak.comment
        display(out)  # print(out.fit_report())
        self.red_chi_shape_calib = np.round(out.redchi,2)
        dict_pars = out.params.valuesdict()
        self.shape_cal_pars = {key.lstrip('p'+str(index_shape_calib)+'_'): val for key, val in dict_pars.items() if key.startswith('p'+str(index_shape_calib))}
        self.shape_cal_pars['bkg_c'] = dict_pars['bkg_c']
        self.shape_cal_par_errors = {} # dict to store shape calibration parameter errors
        for par in out.params:
            if par.startswith('p'+str(index_shape_calib)):
                self.shape_cal_par_errors[par.lstrip('p'+str(index_shape_calib)+'_')] = out.params[par].stderr
        self.shape_cal_par_errors['bkg_c'] = out.params['bkg_c'].stderr
        self.fit_range_shape_calib = x_fit_range


    def save_peak_shape_cal(self,filename):
        """Save peak shape parameters to a TXT-file.

        Parameters
        ----------
        filename : str
            Name of output file ('.txt' extension is automatically appended).

        """
        df1 = pd.DataFrame.from_dict(self.shape_cal_pars,orient='index',columns=['Value'])
        df1.index.rename('Model: '+str(self.fit_model),inplace=True)
        df2 = pd.DataFrame.from_dict(self.shape_cal_par_errors,orient='index',columns=['Error'])
        df = df1.join(df2)
        df.to_csv(str(filename)+'.txt', index=True,sep='\t')
        print('\nPeak-shape calibration saved to file: '+str(filename)+'.txt')


    def load_peak_shape_cal(self,filename):
        """Load peak shape from the TXT-file named 'filename.txt'.

        Successfully loaded shape calibration parameters and their uncertainties
        are used as the new :attr:`shape_cal_pars` and
        :attr:`shape_cal_par_errors` spectrum attributes respectively.


        Parameters
        ----------
        filename : str
            Name of input file ('.txt' extension is automatically appended).

        """
        df = pd.read_csv(str(filename)+'.txt',index_col=0,sep='\t')
        self.fit_model = df.index.name[7:]
        df_val = df['Value']
        df_err = df['Error']
        self.shape_cal_pars = df_val.to_dict()
        self.shape_cal_par_errors = df_err.to_dict()
        print('\nLoaded peak shape calibration from '+str(filename)+'.txt')


    def _eval_peakshape_errors(self,peak_indeces=[],fit_result=None,
                               verbose=False,show_shape_err_fits=False):
        """Calculate the relative peak-shape uncertainty of the specified peaks.

        **This internal method is automatically called by the :meth:`fit_peaks`
        and :meth:`fit_calibrant` methods and does not need to be run directly
        by the user.**

        The peak-shape uncertainties are obtained by re-fitting the specified
        peaks with each shape parameter individually varied by plus and minus 1
        sigma and recording the respective shift of the peak centroids w.r.t the
        original fit. From the shifted IOI centroids and the corresponding
        shifts of the calibrant centroid effective mass shifts are determined.
        For each varied parameter, the larger of the two eff. mass shifts are
        then added in quadrature to obtain the total peak-shape uncertainty.
        See `Notes` section below for a detailed explanation of the peak-shape
        error evaluation scheme.

        Note: All peaks in the specified `peak_indeces` list must
        have been fitted in the same multi-peak fit (and hence have the same
        lmfit modelresult `fit_result`)!

        This routine does not yield a peak-shape error for the mass calibrant,
        since this is zero by definition. Instead, for the mass calibrant the
        absolute shifts of the peak centroid are calculated and stored in the
        :attr:`eff_mass_shifts_pm` and :attr:`eff_mass_shifts` dictionaries.

        Parameters
        ----------
        peak_indeces : list
            List containing indeces of peaks to evaluate peak-shape uncertainty
            for, e.g. to evaluate peak-shape error of peaks 0 and 3 use
            ``peak_indeces=[0,3]``.
        fit_result : lmfit modelresult, optional
            Fit result object to evaluate peak-shape error for.
        verbose : bool, optional, default: ``False``
            If ``True``, print all individual eff. mass shifts obtained by
            varying the shape parameters.
        show_shape_err_fits : bool, optional, default: ``False``
            If ``True``, show individual plots of re-fits for peak-shape error
            determination.

        Notes
        -----
        `sigma`,`theta`, all `eta` and all `tau` model parameters are considered
        "shape parameters" and varied by plus and minus one standard deviation
        in the peak-shape uncertainty evaluation. The peak amplitude, centroids
        and the baseline are always freely varying.

        The "peak-shape uncertainty" refers to the mass uncertainty due to
        uncertainties in the determination of the peak-shape parameters and due
        to deviations between the shape-calibrant and IOI peak shapes.
        Simply put, the peak-shape uncertainties are estimated by evaluating how
        much a given peak centroid is shifted when the shape parameters are
        varied by plus or minus their 1-sigma uncertainty. A peculiarity of
        emgfit's peak-shape error estimation routine is that only the centroid
        shifts **relative to the calibrant** are taken into account (hence
        '**effective** mass shifts').

        The peak-shape uncertainties are obtained via the following procedure:

        - Since only effective mass shifts corrected for the corresponding
          shifts of the calibrant peak enter the peak-shape uncertainty,
          at first, the absolute centroid shifts of the mass calibrant must be
          evaluated. There are two options for this:

          - If the calibrant index is included in the `peak_indeces` argument,
            the original calibrant fit is re-performed with each shape parameter
            varied by plus and minus its 1-sigma confidence respectively while
            all other shape parameters are kept fixed at the original best-fit
            values. The resulting absolute "calibrant centroid shifts" are
            recorded and stored in the spectrum's :attr:`eff_mass_shifts_pm`
            dictionary. The shifted calibrant centroids are further used to
            calculate updated mass re-calibration factors. These are stored in
            the :attr:`recal_facs_pm` dictionary. Only the larger of the two
            centroid shifts due to the +/-1-sigma variation of each shape
            parameter are stored in the spectrum's :attr:`eff_mass_shifts`
            dictionary.
          - If the calibrant is not included in the `peak_indeces` list, the
            calibrant centroid shifts and the corresponding shifted
            recalibration factors must already have been obtained in a foregoing
            mass recalibration.                                                 #TODO: add reference to mass re-calibration article!

        - All non-calibrant peaks referenced in `peak_indeces` are treated in a
          similar way. The original fit that yielded the specified `fit_result`
          is re-performed with each shape parameter varied by plus and minus its
          1-sigma confidence respectively while all other shape parameters are
          kept fixed at the original best-fit values. However now, the effective
          mass shifts **after correction with the corresponding updated
          recalibration factor** are recorded and stored in the spectrum's
          :attr:`eff_mass_shifts_pm` dictionary. Only the larger of the two
          eff. mass shifts caused by the +/-1-sigma variation of each shape
          parameter are stored in the spectrum's :attr:`eff_mass_shifts`
          dictionary.
        - The estimates for the total peak-shape uncertainty of each peak are
          finally obtained by adding the eff. mass shifts stored in the
          :attr:`eff_mass_shifts` dictionary in quadrature.

        """
        if self.shape_cal_pars is None:
            print('\nWARNING: Could not calculate peak-shape errors - '
                  'no peak-shape calibration yet!\n')
            return

        if verbose:
            print('\n##### Peak-shape uncertainty evaluation #####\n')
            print('All mass shifts below are corrected for the corresponding '
                  'shifts of the calibrant peak.\n')
        if fit_result is None:
            fit_result = self.fit_results[peak_indeces[0]]
        pref = 'p{0}_'.format(peak_indeces[0])
        # grab shape parameters to be varied by +/- sigma:
        shape_pars = [key for key in self.shape_cal_pars
                      if (key.startswith(('sigma','theta','eta','tau','delta'))
                      and fit_result.params[pref+key].expr is None )]
        # Check whether `fit_result` contained the mass calibrant
        if self.index_mass_calib in peak_indeces:
            mass_calib_in_range = True
            # initialize empty dictionary
            self.recal_facs_pm = {}
            peak_indeces.remove(self.index_mass_calib)
            print('Determining absolute centroid shifts of mass calibrant.\n')
        else:
            mass_calib_in_range = False
        if self.eff_mass_shifts is None:
            # initialize arrays of empty dictionaries
            self.eff_mass_shifts_pm = np.array([{} for i in range(len(self.peaks))])
            self.eff_mass_shifts = np.array([{} for i in range(len(self.peaks))])

        # Vary each shape parameter by plus and minus one standard deviation and
        # re-fit with all other shape parameters held fixed. Record the
        # corresponding fit results including the shifts of the (Gaussian) peak
        # centroids `mu`
        for par in shape_pars:
            pars = copy.deepcopy(self.shape_cal_pars) # deepcopy to avoid changes in original dictionary
            pars[par] = self.shape_cal_pars[par] + self.shape_cal_par_errors[par]
            if par == 'delta_m':
                pars['eta_m2'] = pars[par] - self.shape_cal_pars['eta_m1']
                pars['eta_m3'] = 1 - self.shape_cal_pars['eta_m1'] + pars['eta_m2']
            elif par == 'delta_p':
                pars['eta_p2'] = pars[par] - self.shape_cal_pars['eta_p1']
                pars['eta_p3'] = 1 - self.shape_cal_pars['eta_p1'] + pars['eta_p2']
            fit_result_p = self.peakfit(fit_model=fit_result.fit_model,
                                        cost_func=fit_result.cost_func,
                                        x_fit_cen=fit_result.x_fit_cen,
                                        x_fit_range=fit_result.x_fit_range,
                                        init_pars=pars, vary_shape=False,
                                        vary_baseline=fit_result.vary_baseline,
                                        method=fit_result.method,
                                        show_plots=False)
            #display(fit_result_p) # show fit result

            pars[par] = self.shape_cal_pars[par] - self.shape_cal_par_errors[par]
            if par == 'delta_m':
                pars['eta_m2'] =  pars[par] - self.shape_cal_pars['eta_m1']
                pars['eta_m3'] = 1 - self.shape_cal_pars['eta_m1'] +  pars['eta_m2']
            elif par == 'delta_p':
                pars['eta_p2'] =  pars[par] - self.shape_cal_pars['eta_p1']
                pars['eta_m3'] = 1 - self.shape_cal_pars['eta_p1'] +  pars['eta_p2']
            fit_result_m = self.peakfit(fit_model=fit_result.fit_model,
                                        cost_func=fit_result.cost_func,
                                        x_fit_cen=fit_result.x_fit_cen,
                                        x_fit_range=fit_result.x_fit_range,
                                        init_pars=pars, vary_shape=False,
                                        vary_baseline=fit_result.vary_baseline,
                                        method=fit_result.method,
                                        show_plots=False)
            #display(fit_result_m) # show fit result

            if show_shape_err_fits:
                fig, axs = plt.subplots(1,2,figsize=(20,6))
                ax0 = axs[0]
                ax0.set_title("Re-fit with ("+str(par)+" + 1 sigma) = {:.4E}".format(self.shape_cal_pars[par]+self.shape_cal_par_errors[par]))
                ax0.errorbar(fit_result_p.x,fit_result_p.y,yerr=fit_result_p.y_err,fmt='.',color='royalblue',linewidth=0.5)
                ax0.plot(fit_result.x, fit_result.best_fit,'--',color='black',linewidth=2,label="original fit")
                ax0.plot(fit_result_p.x, fit_result_p.best_fit,'-',color='red',linewidth=2,label="re-fit")
                ax1 = axs[1]
                ax1.set_title("Re-fit with ("+str(par)+" - 1 sigma) = {:.4E}".format(self.shape_cal_pars[par]-self.shape_cal_par_errors[par]))
                ax1.errorbar(fit_result_m.x,fit_result_m.y,yerr=fit_result_m.y_err,fmt='.',color='royalblue',linewidth=0.5)
                ax1.plot(fit_result.x, fit_result.best_fit,'--',color='black',linewidth=2,label="original fit")
                ax1.plot(fit_result_m.x, fit_result_m.best_fit,'-',color='red',linewidth=2,label="re-fit")
                for ax in axs:
                    ax.legend()
                    ax.set_yscale("log")
                    ax.set_ylim(0.7,)
                plt.show()

            # If mass calibrant is in fit range, determine its ABSOLUTE centroid
            # shifts first and use them to calculate 'shifted' mass
            # recalibration factors. The shifted recalibration factors are then
            # used to correct IOI centroid shifts for the corresponding shifts
            # of the mass calibrant
            # if calibrant is not in fit range, its centroid shifts must have
            # been determined in a foregoing mass re-calibration
            if mass_calib_in_range:
                cal_idx = self.index_mass_calib
                cal_peak = self.peaks[cal_idx]
                pref = 'p{0}_'.format(cal_idx)
                cen = fit_result.best_values[pref+'mu']
                new_cen_p =  fit_result_p.best_values[pref+'mu']
                delta_mu_p = new_cen_p - cen
                new_cen_m = fit_result_m.best_values[pref+'mu']
                delta_mu_m = new_cen_m - cen
                # recalibration factors obtained with shifted calib. centroids:
                recal_fac_p = cal_peak.m_AME/new_cen_p
                recal_fac_m = cal_peak.m_AME/new_cen_m
                self.recal_facs_pm[par+' recal facs pm'] = [recal_fac_p,recal_fac_m]
                 # plus and minus 1 sigma shifts of calibrant centroid [u]:
                self.eff_mass_shifts_pm[cal_idx][par+' calibrant centroid shift pm'] = [delta_mu_p,delta_mu_m]
                # maximal shifts of calibrant centroid [u]:
                max_eff_mass_shifts = np.where(np.abs(delta_mu_p) > np.abs(delta_mu_m),delta_mu_p,delta_mu_m).item()
                self.eff_mass_shifts[cal_idx][par+' calibrant centroid shift'] = max_eff_mass_shifts
            else: # check if shifted recal. factors pre-exist, print error otherwise
                try:
                    isinstance(self.eff_mass_shifts_pm[cal_idx][par+' calibrant centroid shift pm'],list)
                except:
                    raise Exception(
                    '\nERROR: No calibrant centroid shifts available for '
                    'peak-shape error evaluation. Ensure that: \n'
                    '(a) either the mass calibrant is in the fit range and specified\n'
                    '    with the `index_mass_calib` or `species_mass_calib` parameter, or\n'
                    '(b) if the mass calibrant is not in the fit range, a successful\n'
                    '    mass calibration has been performed upfront with fit_calibrant().')

            # Determine effective mass shifts
            # If calibrant is in fit range, the newly determined calibrant
            # centroid shifts will be used calculate the shifted recalibration
            # factors. Otherwise, the shifted re-calibration factors from a
            # foregoing mass calibration are used
            for peak_idx in peak_indeces: # IOIs only, mass calibrant excluded
                pref = 'p{0}_'.format(peak_idx)
                cen = fit_result.best_values[pref+'mu']

                new_cen_p =  fit_result_p.best_values[pref+'mu']
                recal_fac_p = self.recal_facs_pm[par+' recal facs pm'][0]
                # effective mass shift for +1 sigma parameter variation:
                delta_mu_p = recal_fac_p*new_cen_p - self.recal_fac*cen

                new_cen_m = fit_result_m.best_values[pref+'mu']
                recal_fac_m = self.recal_facs_pm[par+' recal facs pm'][1]
                # effective mass shift for -1 sigma parameter variation:
                delta_mu_m = recal_fac_m*new_cen_m - self.recal_fac*cen
                if verbose:
                    print(u'Re-fitting with {0} ={1: .2e} +/-{2: .2e} shifts peak {3} by {4: .3f} / {5: .3f} \u03BCu.'.format(par,self.shape_cal_pars[par],self.shape_cal_par_errors[par],peak_idx,delta_mu_p*1e06,delta_mu_m*1e06))
                    if peak_idx == peak_indeces[-1]:
                        print()  # empty line between different parameter blocks
                # shifts relative to calibrant centroid
                self.eff_mass_shifts_pm[peak_idx][par+' eff. mass shift pm'] = [delta_mu_p,delta_mu_m]
                # maximal shifts relative to calibrant centroid
                self.eff_mass_shifts[peak_idx][par+' eff. mass shift'] = np.where(np.abs(delta_mu_p) > np.abs(delta_mu_m),delta_mu_p,delta_mu_m).item()

        # Calculate and update relative peak-shape errors by summing effective
        # mass shifts in quadrature
        for peak_idx in peak_indeces:
            # Add eff. mass shifts in quadrature to get total peakshape error:
            shape_error = np.sqrt(np.sum(np.square( list(self.eff_mass_shifts[peak_idx].values()) )))
            p = self.peaks[peak_idx]
            m_ion = fit_result.best_values[pref+'mu']*self.recal_fac
            p.rel_peakshape_error = shape_error/m_ion
            if verbose:
                pref = 'p{0}_'.format(peak_idx)
                print("Relative peak-shape error of peak "+str(peak_idx)+":",np.round(p.rel_peakshape_error,9))


    def _update_calibrant_props(self,index_mass_calib,fit_result):
        """Determine recalibration factor and update mass calibrant peak
        properties.

        **Intended for internal use only.**

        Parameters
        ----------
        index_mass_calib : int
            Index of mass calibrant peak.
        fit_result : :class:`lmfit.model.ModelResult`
            Fit result to use for calculating the re-calibration factor and
            for updating the calibrant properties.

        """
        peak = self.peaks[index_mass_calib]
        if peak.m_AME is None or peak.m_AME_error is None:
            raise Exception("Mass calibration failed due to missing literature "
                            "values for calibrant. Ensure the species of the "
                            "calibrant peak has been assigned!")
        # Set 'mass calibrant' flag in peak comments
        for p in self.peaks: # reset 'mass calibrant' comment flag
            if 'shape & mass calibrant' in p.comment :
                p.comment = p.comment.replace('shape & mass calibrant','shape calibrant')
            elif p.comment == 'mass calibrant':
                p.comment = '-'
            elif 'mass calibrant' in p.comment:
                p.comment = p.comment.replace('mass calibrant','')
        if 'shape calibrant' in peak.comment: # set flag
            peak.comment = peak.comment.replace('shape calibrant','shape & mass calibrant')
        elif peak.comment == '-' or peak.comment == '' or peak.comment is None:
            peak.comment = 'mass calibrant'
        else:
            peak.comment = 'mass calibrant, '+peak.comment
        peak.fit_model = fit_result.fit_model
        peak.cost_func = fit_result.cost_func
        peak.area, peak.area_error = self.calc_peak_area(index_mass_calib,fit_result=fit_result)
        pref = 'p{0}_'.format(index_mass_calib)
        peak.m_ion = fit_result.best_values[pref+'mu']
        if peak.fit_model == 'Gaussian':
            std_dev = fit_result.best_values[pref+'sigma']
        else:  # for emg models
            FWHM_emg = self.calc_FWHM_emg(index_mass_calib,fit_result=fit_result)
            std_dev = self.A_stat_emg*FWHM_emg
        stat_error = std_dev/np.sqrt(peak.area) # A_stat* FWHM/sqrt(area), w/ with A_stat_G = 0.42... and A_stat_emg from `determine_A_stat_emg` method or default value from config.py
        peak.rel_stat_error = stat_error /peak.m_ion
        peak.rel_peakshape_error = None # reset to None
        peak.red_chi = np.round(fit_result.redchi, 2)

        # Print error contributions of mass calibrant:
        print("\n##### Mass recalibration #####\n")
        print("\nRelative literature error of mass calibrant:   ",np.round(peak.m_AME_error/peak.m_ion,9))
        print("Relative statistical error of mass calibrant:  ",np.round(peak.rel_stat_error,9))

        # Determine recalibration factor
        self.recal_fac = peak.m_AME/peak.m_ion
        print("\nRecalibration factor:      {:06.9f} = 1 {:=+1.2e}".format(self.recal_fac,self.recal_fac-1))
        if np.abs(self.recal_fac - 1) > 1e-02:
            print("\nWARNING: recalibration factor `recal_fac` deviates from unity by more than a permille.-----------------------------------------------")
            print(  "         Potentially, mass errors should also be re-scaled with `recal_fac` (currently not implemented)!-----------------------------")
        self.index_mass_calib = index_mass_calib # set mass calibrant flag to prevent overwriting of mass calibration results

        # Update peak properties with new calibrant centroid
        peak.m_ion = self.recal_fac*peak.m_ion # update centroid mass of calibrant peak
        if peak.A:
            peak.atomic_ME_keV = np.round((peak.m_ion + m_e - peak.A)*u_to_keV,3)   # atomic Mass excess (includes electron mass) [keV]
        if peak.m_AME:
            peak.m_dev_keV = np.round( (peak.m_ion - peak.m_AME)*u_to_keV, 3) # TITAN - AME [keV]

        # Determine rel. recalibration error and update recalibration error attribute
        peak.rel_recal_error = np.sqrt( (peak.m_AME_error/peak.m_AME)**2 + peak.rel_stat_error**2)/self.recal_fac
        self.rel_recal_error = peak.rel_recal_error
        print("Relative recalibration error:  "+str(np.round(self.rel_recal_error,9)),"\n")


    def fit_calibrant(self, index_mass_calib=None, species_mass_calib=None,
                      fit_model=None, cost_func='MLE', x_fit_cen=None,
                      x_fit_range=None, vary_baseline=True,
                      method='least_squares', show_plots=True,
                      show_peak_markers=True, sigmas_of_conf_band=0,
                      show_fit_report=True, plot_filename=None):
        """Determine mass re-calibration factor by fitting the selected
        calibrant peak.

        After the mass calibrant has been fitted the recalibration factor and
        its uncertainty are calculated saved as the spectrum's :attr:`recal_fac`
        and :attr:`recal_fac_error` attributes.

        The calibrant peak can either be specified with the `index_mass_calib`
        or the `species_mass_calib` argument.

        Parameters
        ----------
        index_mass_calib : int, optional
            Index of mass calibrant peak.
        species_mass_calib : str, optional
            Species of peak to use as mass calibrant.
        fit_model : str, optional, default: ``'emg22'``
            Name of fit model to use (e.g. ``'Gaussian'``, ``'emg12'``,
            ``'emg33'``, ... - see :mod:`emgfit.fit_models` module for all
            available fit models).
        cost_func : str, optional, default: 'chi-square'
            Name of cost function to use for minimization.

            - If ``'chi-square'``, the fit is performed by minimizing Pearson's
              chi-squared statistic:

              .. math::

                  \\chi^2_P = \\sum_i \\frac{(f(x_i) - y_i)^2}{f(x_i)^2}.

            - If ``'MLE'``, a binned maximum likelihood estimation is performed
              by minimizing the (doubled) negative log likelihood ratio:

              .. math::

                  L = 2\\sum_i \\left[ f(x_i) - y_i + y_i ln\\left(\\frac{y_i}{f(x_i)}\\right)\\right]

            See `Notes` of :meth:`spectrum.peakfit` for more details.
        x_fit_cen : float or None, [u], optional
            center of mass range to fit;
            if None, defaults to marker position (x_pos) of mass calibrant peak
        x_fit_range : float [u], optional
            width of mass range to fit; if None, defaults to 'default_fit_range' spectrum attribute
        vary_baseline : bool, optional, default: ``True``
            If ``True``, the constant background will be fitted with a varying
            uniform baseline parameter `bkg_c` (initial value: 0.1).
            If ``False``, the baseline parameter `bkg_c` will be fixed to 0.
        method : str, optional, default: `'least_squares'`
            Name of minimization algorithm to use. For full list of options
            check arguments of :func:`lmfit.minimizer.minimize`.
        show_plots : bool, optional
            If ``True`` (default) linear and logarithmic plots of the spectrum
            with the best fit curve are displayed. For details see
            :meth:`spectrum.plot_fit`.
        show_peak_markers : bool, optional
            If ``True`` (default) peak markers are added to the plots.
        sigmas_of_conf_band : int, optional, default: 0
            Confidence level of confidence band around best fit curve in sigma.
            Note that the confidence band is only derived from the uncertainties
            of the parameters that are varied during the fit.
        show_fit_report : bool, optional
            If ``True`` (default) the fit results are reported.
        plot_filename : str, optional, default: None
            If not ``None``, the plots will be saved to two separate files named
            '<`plot_filename`>_log_plot.png' and '<`plot_filename`>_lin_plot.png'.
            **Caution: Existing files with identical name are overwritten.**

        Notes
        -----
        The :meth:`spectrum.fit_peaks` method enables the simultaneous fitting
        of mass calibrant and ions of interest in a single multi-peak fit and
        can be used as an alternative to this method.

        After the calibrant fit the :meth:`spectrum._eval_peakshape_errors`
        method is automatically called to save the absolute calibrant centroid
        shifts as preparation for subsequent peak-shape error determinations.

        Since the spectrum has already been coarsely calibrated via the time-
        resolved calibration in the MR-TOF's data acquisition software MAc, the
        recalibration (or precision calibration) factor is usually very close to
        unity. An error will be raised by the :meth:`spectrum._update_calibrant_props`
        method if :attr:`spectrum.recal_fac` deviates from unity by more than a
        permille since this causes some implicit approximations for the
        calculation of the final mass values and their uncertainties to break
        down.

        The statistical uncertainty of the peak is calculated via the following
        relation:

        .. math:

            \\sigma_{stat} = A_{stat} \\frac{FWHM}{\\sqrt(N_counts)}

        For Gaussians the constant of proportionality :math:`A_{stat}` is always
        given by :math:`A_{stat,G}` = 0.425. For Hyper-EMG models
        :math:`A_{stat}=A_{stat,emg}` is either set to the default value
        `A_stat_emg_default` defined in the :mod:`~emgfit.config` module or
        determined by running the :meth:`spectrum.determine_A_stat_emg` method.
        The latter is usually preferable since this accounts for the specifics
        of the given peak shape.

        See also
        --------
        :meth:`spectrum.fit_peaks`

        """
        if index_mass_calib is not None and (species_mass_calib is None):
            peak = self.peaks[index_mass_calib]
        elif species_mass_calib:
            index_mass_calib = [i for i in range(len(self.peaks)) if species_mass_calib == self.peaks[i].species][0]
            peak = self.peaks[index_mass_calib]
        else:
            print("\nERROR: Definition of mass calibrant peak failed. Define EITHER the index OR the species name of the peak to use as mass calibrant!\n")
            return
        if x_fit_range is None:
            x_fit_range = self.default_fit_range

        print('##### Calibrant fit #####')
        if fit_model is None:
            fit_model = self.fit_model
        if x_fit_cen is None:
            x_fit_cen = peak.x_pos
        fit_result = spectrum.peakfit(self, fit_model=fit_model, cost_func=cost_func, x_fit_cen=x_fit_cen, x_fit_range=x_fit_range, vary_shape=False, vary_baseline=vary_baseline, method=method, show_plots=show_plots, show_peak_markers=show_peak_markers, sigmas_of_conf_band=sigmas_of_conf_band,plot_filename=plot_filename)
        if show_fit_report:
            display(fit_result)

        # Update recalibration factor and calibrant properties
        self._update_calibrant_props(index_mass_calib,fit_result)
        # Calculate updated recalibration factors from absolute centroid shifts
        # of calibrant and as prep for subsequent peak-shape error determination
        # for ions of interest
        self._eval_peakshape_errors(peak_indeces=[index_mass_calib],fit_result=fit_result,verbose=False)


    ##### Update peak list with fit values
    def _update_peak_props(self,peaks,fit_result):
        """Update the peak properties using the given 'fit_result'.

        **Intended for internal use only.**

        The values of the mass calibrant will not be changed by
        this routine.

        Parameters
        ----------
        peaks : list
            List of indeces of peaks to update. (To get peak indeces, see plot
            markers or consult the peak properties table by calling the
            :meth:`spectrum.show_peak_properties` method)
        fit_result : :class:`lmfit.model.ModelResult`
            :class:`~lmfit.model.ModelResult` holding the fit results of all
            `peaks` to be updated.

        Note
        ----
        All peaks referenced by the 'peaks' argument must belong to the same
        `fit_result`. Not necessarily all peaks contained in `fit_result` will
        be updated, only the properties of peaks referenced with the `peaks`
        argument will be updated.

        """
        for p in peaks:
            if self.peaks.index(p) == self.index_mass_calib:
                pass  # prevent overwritting of mass calibration results
            else:
                peak_idx = self.peaks.index(p)
                pref = 'p{0}_'.format(peak_idx)
                p.fit_model = fit_result.fit_model
                p.cost_func = fit_result.cost_func
                p.area = self.calc_peak_area(peak_idx,fit_result=fit_result)[0]
                p.area_error = self.calc_peak_area(peak_idx,fit_result=fit_result)[1]
                p.m_ion = self.recal_fac*fit_result.best_values[pref+'mu']
                if p.fit_model == 'Gaussian':
                    std_dev = fit_result.best_values[pref+'sigma']
                else:  # for emg models
                    FWHM_emg = self.calc_FWHM_emg(peak_idx,fit_result=fit_result)
                    std_dev = self.A_stat_emg*FWHM_emg
                stat_error = std_dev/np.sqrt(p.area)  # stat_error = A_stat * FWHM / sqrt(peak_area), w/ with A_stat_G = 0.42... and  A_stat_emg from `determine_A_stat_emg` method or default value from config.py
                p.rel_stat_error = stat_error/p.m_ion
                if self.rel_recal_error:
                    p.rel_recal_error = self.rel_recal_error
                elif p==peaks[0]: # only print once
                    print('WARNING: Could not set mass recalibration errors. No successful mass recalibration performed on spectrum yet.')
                try:
                    p.rel_mass_error = np.sqrt(p.rel_stat_error**2 + p.rel_peakshape_error**2 + p.rel_recal_error**2) # total relative uncertainty of mass value without systematics - includes: stat. mass uncertainty, peakshape uncertainty, recalibration uncertainty
                    p.mass_error_keV = p.rel_mass_error*p.m_ion*u_to_keV
                except TypeError:
                    if p==peaks[0]:
                        print('Could not calculate total mass error.')
                    pass
                if p.A:
                    p.atomic_ME_keV = np.round((p.m_ion + m_e - p.A)*u_to_keV,3)   # atomic Mass excess (includes electron mass) [keV]
                if p.m_AME:
                    p.m_dev_keV = np.round( (p.m_ion - p.m_AME)*u_to_keV, 3) # TITAN - AME [keV]
                p.red_chi = np.round(fit_result.redchi, 2)


    def fit_peaks(self, index_mass_calib=None, species_mass_calib=None,
                  x_fit_cen=None, x_fit_range=None, fit_model=None,
                  cost_func='MLE', method ='least_squares', init_pars=None,
                  vary_shape=False, vary_baseline=True, show_plots=True,
                  show_peak_markers=True,sigmas_of_conf_band=0,
                  plot_filename=None,show_fit_report=True,
                  show_shape_err_fits=False):
        """Fit peaks, update peaks properties and show results.

        Fits peaks in either the entire spectrum or optionally only the peaks
        in the mass range specified with `x_fit_cen` and `x_fit_range`.

        Optionally, the mass recalibration can be performed simultaneous with
        the IOI fit if the mass calibrant is in the fit range and specified with
        either the `index_mass_calib` or `species_mass_calib` arguments.

        Before running this method a successful peak-shape calibration must have
        been performed with :meth:`determine_peak_shape`.

        Parameters
        ----------
        x_fit_cen : float [u], optional
            Center of mass range to fit (only specify if a subset of the
            spectrum is to be fitted)
        x_fit_range : float [u], optional
            Width of mass range to fit. If ``None`` defaults to:
            :attr:`spectrum.default_fit_range` attribute, only specify if subset
            of spectrum is to be fitted. This argument is only relevant if
            `x_fit_cen` is also specified.
        fit_model : str, optional
            Name of fit model to use (e.g. ``'Gaussian'``, ``'emg12'``,
            ``'emg33'``, ... - see :mod:`emgfit.fit_models` module for all
            available fit models). If ``None``, defaults to
            :attr:`~spectrum.best_model` spectrum attribute.
        cost_func : str, optional, default: 'chi-square'
            Name of cost function to use for minimization.

            - If ``'chi-square'``, the fit is performed by minimizing Pearson's
              chi-squared statistic:

              .. math::

                  \\chi^2_P = \\sum_i \\frac{(f(x_i) - y_i)^2}{f(x_i)^2}.

            - If ``'MLE'``, a binned maximum likelihood estimation is performed
              by minimizing the (doubled) negative log likelihood ratio:

              .. math::

                  L = 2\\sum_i \\left[ f(x_i) - y_i + y_i ln\\left(\\frac{y_i}{f(x_i)}\\right)\\right]

            See `Notes` of :meth:`peakfit` method for details.
        method : str, optional, default: `'least_squares'`
            Name of minimization algorithm to use. For full list of options
            check arguments of :func:`lmfit.minimizer.minimize`.
        vary_shape (bool, optional): if False, peak-shape parameters (sigma, theta, eta's and tau's) are kept fixed at initial values; if True, they are varied (default: False)
        vary_baseline : bool, optional, default: True
            if True, the constant background will be fitted with a varying baseline paramter bkg_c (initial value: 0.1); otherwise the beseline paremter bkg_c will be fixed to 0.
        init_pars : dict, optional
            Dictionary with initial shape parameter values for fit (optional).

            - If ``None`` (default) the parameters from the shape calibration
              (:attr:`peak_shape_pars` spectrum attribute) are used.
            - If ``'default'``, the default parameters defined for mass 100 in
              the :mod:`emgfit.fit_models` module will be used after re-scaling
              to the spectrum's :attr:`mass_number`.
            - To define custom initial values a parameter dictionary containing
              all model parameters and their values in the format
              ``{'<param name>':<param_value>,...}`` should be passed to
              `init_pars`.

          Mind that only the initial values to shape parameters
          (`sigma`, `theta`,`etas` and `taus`) can be user-defined. The
          `mu` parameter will be initialized at the peak's :attr:`x_cen`
          attribute and the initial peak amplitude `amp` is automatically
          estimated from the counts at the bin closest to `x_cen`. If a
          varying baseline is used in the fit, the baseline parameter
          `bgd_c` is always initialized at a value of 0.1.

        vary_shape : bool, optional, default: ``False``
            If ``False`` peak-shape parameters (`sigma`, `theta`,`etas` and
            `taus`) are kept fixed at their initial values. If ``True`` the
            shared shape parameters are varied (ensuring identical shape
            parameters for all peaks).
        vary_baseline : bool, optional, default: ``True``
            If ``True``, the constant background will be fitted with a varying
            uniform baseline parameter `bkg_c` (initial value: 0.1).
            If ``False``, the baseline parameter `bkg_c` will be fixed to 0.
        show_plots : bool, optional
            If ``True`` (default) linear and logarithmic plots of the spectrum
            with the best fit curve are displayed. For details see
            :meth:`spectrum.plot_fit`.
        show_peak_markers : bool, optional
            If ``True`` (default) peak markers are added to the plots.
        sigmas_of_conf_band : int, optional, default: 0
            Confidence level of confidence band around best-fit curve in sigma.
            Note that the confidence band is only derived from the uncertainties
            of the parameters that are varied during the fit.
        plot_filename : str, optional, default: None
            If not ``None``, the plots will be saved to two separate files named
            '<`plot_filename`>_log_plot.png' and '<`plot_filename`>_lin_plot.png'.
            **Caution: Existing files with identical name are overwritten.**
        show_fit_report : bool, optional
            If ``True`` (default) the detailed lmfit fit report is printed.
        show_shape_err_fits : bool, optional, default: True
            If ``True``, plots of all fits performed for the peak-shape
            uncertainty evaluation are shown.

        Notes
        -------
        Updates peak properties dataframe with peak properties obtained in fit.

        """
        if fit_model is None:
            fit_model = self.fit_model
        if x_fit_range is None:
            x_fit_range = self.default_fit_range

        if index_mass_calib is not None and (species_mass_calib is None):
            peak = self.peaks[index_mass_calib]
        elif species_mass_calib is not None:
            index_mass_calib = [i for i in range(len(self.peaks)) if species_mass_calib == self.peaks[i].species][0]
            peak = self.peaks[index_mass_calib]
        elif index_mass_calib is not None and species_mass_calib is not None:
            raise Exception("\nERROR: Definition of mass calibrant peak failed. Define EITHER the index OR the species name of the peak to use as mass calibrant!\n")

        # FIT ALL PEAKS
        fit_result = spectrum.peakfit(self, fit_model=fit_model, cost_func=cost_func,
                                      x_fit_cen=x_fit_cen, x_fit_range=x_fit_range,
                                      init_pars=init_pars, vary_shape=vary_shape,
                                      vary_baseline=vary_baseline, method=method,
                                      show_plots=show_plots,
                                      show_peak_markers=show_peak_markers,
                                      sigmas_of_conf_band=sigmas_of_conf_band,
                                      plot_filename=plot_filename)

        if index_mass_calib is not None:
            self._update_calibrant_props(index_mass_calib,fit_result) # Update recalibration factor and calibrant properties

        # Determine peak-shape errors
        if x_fit_cen:
            x_min = x_fit_cen - x_fit_range/2
            x_max = x_fit_cen + x_fit_range/2
            peaks_to_fit = [peak for peak in self.peaks if (x_min < peak.x_pos < x_max)] # get peaks in fit range
        else:
            peaks_to_fit = self.peaks

        peak_indeces = [self.peaks.index(p) for p in peaks_to_fit]
        try:
            self._eval_peakshape_errors(peak_indeces=peak_indeces,fit_result=fit_result,verbose=True,show_shape_err_fits=show_shape_err_fits)
        except KeyError:
            print("WARNING: Peak-shape error determination failed with KeyError. Likely the used fit_model is inconsistent with the shape calibration model.")
        self._update_peak_props(peaks_to_fit,fit_result)
        self.show_peak_properties()
        if show_fit_report:
            if cost_func is 'MLE':
                print("The values for chi-squared as well as the parameter "
                      "uncertainties and correlations reported by lmfit below "
                      "should be taken with caution when your MLE fit includes "
                      "bins with low statistics. For details see Notes section "
                      "in the spectrum.peakfit() method documentation.")
            display(fit_result)
        for p in peaks_to_fit:
            self.fit_results[self.peaks.index(p)] = fit_result


    ##### Save all relevant results to external files
    def save_results(self,filename):
        """Write the fit results to a XLSX file and the peak-shape calibration
        to a TXT file.

        Write results to an XLSX Excel file named `'filename'` and save
        peak-shape calibration parameters to TXT file named
        `'<filename>_peakshape_calib'`.

        The EXCEL file will contain critical spectrum properties and all peak
        properties (including the mass values) in two separate sheets.

        Parameters
        ----------
        filename : string
            Prefix of the files to be saved to (the .xlsx & .txt file endings
            are automatically appended).

        """
        # Ensure no files are overwritten
        if os.path.isfile(str(filename)+".xlsx"):
            print ("ERROR: File "+str(filename)+".xlsx already exists. No files saved! Choose a different filename or delete the original file and re-try.")
            return
        if os.path.isfile(str(filename)+"_peakshape_calib.txt"):
            print ("ERROR: File "+str(filename)+"_peakshape_calib.txt already exists. No files saved! Choose a different filename or delete the original file and re-try.")
            return

        # Make DataFrame with spectrum propeties
        datetime = time.localtime() # get current date and time
        datetime_string = time.strftime("%Y/%m/%d, %H:%M:%S", datetime)
        spec_data = np.array([["Saved on",datetime_string]]) # add datetime stamp
        import sys
        spec_data = np.append(spec_data, [["Python version",sys.version_info[0:3]]],axis=0)
        from . import __version__ # get emgfit version
        spec_data = np.append(spec_data, [["emgfit version",__version__]],axis=0)
        spec_data = np.append(spec_data, [["lmfit version",fit.__version__]],axis=0)
        from scipy import __version__ as scipy_version
        spec_data = np.append(spec_data, [["scipy version",scipy_version]],axis=0)
        spec_data = np.append(spec_data, [["numpy version",np.__version__]],axis=0)
        spec_data = np.append(spec_data, [["pandas version",pd.__version__]],axis=0)
        attributes = ['input_filename','mass_number','spectrum_comment','fit_model','red_chi_shape_calib','fit_range_shape_calib','determined_A_stat_emg','A_stat_emg','A_stat_emg_error','recal_fac','rel_recal_error']
        for attr in attributes:
            attr_val = getattr(self,attr)
            spec_data = np.append(spec_data, [[attr,attr_val]],axis=0)
        df_spec = pd.DataFrame(data=spec_data)
        df_spec.set_index(df_spec.columns[0],inplace=True)

        # Make peak properties & eff. mass shifts DataFrames
        dict_peaks = [p.__dict__ for p in self.peaks]
        df_prop = pd.DataFrame(dict_peaks)
        df_prop.index.name = "Peak index"
        frames = []
        keys = []
        for peak_idx in range(len(self.eff_mass_shifts)):
            df = pd.DataFrame.from_dict(self.eff_mass_shifts[peak_idx], orient='index')
            df.columns = ['Value [u]']
            frames.append(df)
            keys.append(str(peak_idx))
        df_eff_mass_shifts = pd.concat(frames, keys=keys)
        df_eff_mass_shifts.index.names = ['Peak index','Parameter']

        # Save lin. and log. plots of full fitted spectrum to temporary files
        # so they can be inserted into the XLSX file
        from IPython.utils import io
        with io.capture_output() as captured: # suppress function output to Jupyter notebook
            self.plot_fit(plot_filename=filename)

        # Write DataFrames to separate sheets of EXCEL file and save peak-shape calibration to TXT-file
        with pd.ExcelWriter(filename+'.xlsx',engine='xlsxwriter') as writer:
            df_spec.to_excel(writer,sheet_name='Spectrum properties')
            df_prop.to_excel(writer,sheet_name='Peak properties')
            prop_sheet = writer.sheets['Peak properties']
            prop_sheet.insert_image(len(df_prop)+2,1, filename+'_log_plot.png',{'x_scale': 0.45,'y_scale':0.45})
            prop_sheet.insert_image(len(df_prop)+26,1, filename+'_lin_plot.png',{'x_scale': 0.45,'y_scale':0.45})
            df_eff_mass_shifts.to_excel(writer,sheet_name='Mass shifts in PS error eval.')
        print("Fit results saved to file:",str(filename)+".xlsx")

        # Clean up temporary image files
        os.remove(filename+'_log_plot.png')
        os.remove(filename+'_lin_plot.png')

        try:
            self.save_peak_shape_cal(filename+"_peakshape_calib")
        except:
            raise




################################################################################<|MERGE_RESOLUTION|>--- conflicted
+++ resolved
@@ -20,19 +20,13 @@
 import warnings
 
 # ignore irrelevant warnings by message
-<<<<<<< HEAD
-warnings.filterwarnings("ignore", message="divide by zero encountered in log")
-warnings.filterwarnings("ignore", message="invalid value encountered in multiply")
-warnings.filterwarnings("ignore", message="invalid value encountered in sqrt")
-warnings.filterwarnings("ignore", message="overflow encountered in multiply")
-warnings.filterwarnings("ignore", message="overflow encountered in exp")
-fwarnings.filterwarnings("ignore", category=RuntimeWarning)
-=======
 #warnings.filterwarnings("ignore", message="divide by zero encountered in log")
 #warnings.filterwarnings("ignore", message="invalid value encountered in multiply")
+#warnings.filterwarnings("ignore", message="invalid value encountered in sqrt")
+#warnings.filterwarnings("ignore", message="overflow encountered in multiply")
 #warnings.filterwarnings("ignore", message="overflow encountered in exp")
-#warnings.filterwarnings("ignore", category=RuntimeWarning)
->>>>>>> 9992d79f
+#fwarnings.filterwarnings("ignore", category=RuntimeWarning)
+
 
 ################################################################################
 ##### Define peak class
@@ -1393,7 +1387,7 @@
         In fits with the ``chi-square`` cost function the variance weights
         :math:`w_i` for the residuals are estimated as the square of the model
         predictions: :math:`w_i = 1/\sigma_i = 1/f(x_i)^2`. On each iteration
-        the weights are updated with the new values of the model function. 
+        the weights are updated with the new values of the model function.
 
         When performing ``MLE`` fits including bins with low statistics the
         value for chi-squared as well as the parameter standard errors and
@@ -1497,15 +1491,10 @@
             mod_Pearson = mod
             def resid_Pearson_chi_square(pars,y_data,weights,x=x):
                 y_m = mod_Pearson.eval(pars,x=x)
-<<<<<<< HEAD
                 # Calculate weights for current iteration, non-zero upper
                 # bound of 1 implemented for numerical stability:
                 weights = 1./np.maximum(1.,np.sqrt(y_m))
-=======
-                # Calculate weights for current iteration,
-                # non-zero minimal bounds implemented for numerical stability:
-                weights = 1./np.sqrt(np.maximum(1.,y_m)) #np.where(y_m<=1e-15,1,1./np.sqrt(y_m))
->>>>>>> 9992d79f
+
                 return (y_m - y_data)*weights
             # Overwrite lmfit's standard least square residuals with iterative
             # residuals for Pearson chi-square fit
@@ -1514,15 +1503,9 @@
                                   method=method, scale_covar=False,
                                   nan_policy='propagate')
             y_m = out.best_fit
-<<<<<<< HEAD
             # Calculate final weights for plotting
             Pearson_weights = 1./np.maximum(1.,np.sqrt(y_m))
             out.y_err = 1./Pearson_weights
-=======
-            # Calculate final weights
-            Pearson_weights = 1./np.sqrt(np.maximum(1.,y_m)) #np.where(y_m<=1e-15,1,1./np.sqrt(y_m))
-            out.y_err = 1/Pearson_weights
->>>>>>> 9992d79f
         elif cost_func == 'MLE':
             ## Binned max. likelihood fit using negative log-likelihood ratio
             mod_MLE = mod
