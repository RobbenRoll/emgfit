--- conflicted
+++ resolved
@@ -350,11 +350,8 @@
         self.eff_mass_shifts = None
         self.peaks = [] # list containing peaks associated with spectrum
         self.fit_results = [] # list containing fit results of all peaks
-<<<<<<< HEAD
         self.MCMC_par_samples = None
         plt.rcParams.update({"font.size": 15})
-=======
->>>>>>> a0a6a941
         if m_start or m_stop: # cut input data to specified mass range
             self.data = data_uncut.loc[m_start:m_stop]
             plot_title = 'Spectrum with start and stop markers'
@@ -2563,15 +2560,6 @@
           parameter are stored in the spectrum's :attr:`eff_mass_shifts`
           dictionary.
         - The estimates for the total peak-shape uncertainty of each peak are
-<<<<<<< HEAD
-          obtained by adding the relative centroid shifts stored in
-          :attr:`centroid_shifts` in quadrature.
-
-        """
-        if self.index_shape_calib is None:
-            print('\nWARNING: Could not estimate peak-shape errors'
-                    ' - no peak-shape calibration yet!\n')
-=======
           finally obtained by adding the eff. mass shifts stored in the
           :attr:`eff_mass_shifts` dictionary in quadrature.
 
@@ -2586,7 +2574,6 @@
         if self.shape_cal_pars is None:
             print('\nWARNING: Could not calculate peak-shape errors - '
                   'no peak-shape calibration yet!\n')
->>>>>>> a0a6a941
             return
 
         if verbose:
@@ -2841,7 +2828,7 @@
           :attr:`centroid_shifts` in quadrature.
 
         """
-        if self.index_shape_calib is None:
+        if self.shape_cal_pars is None:
             print('\nWARNING: Could not estimate peak-shape errors'
                     ' - no peak-shape calibration yet!\n')
             return
